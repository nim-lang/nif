#       Nimony
# (c) Copyright 2024 Andreas Rumpf
#
# See the file "license.txt", included in this
# distribution, for details about the copyright.

## Semantic checking:
## Most important task is to turn identifiers into symbols and to perform
## type checking.

import std / [tables, sets, syncio, formatfloat, assertions]
include nifprelude
import nimony_model, symtabs, builtintypes, decls, symparser,
  programs, sigmatch, magics, reporters, nifconfig, nifindexes,
  intervals, xints,
  semdata, sembasics, semos, expreval

import ".." / gear2 / modnames

# ------------------ include/import handling ------------------------

proc semStmt(c: var SemContext; n: var Cursor)

proc typeMismatch(c: var SemContext; info: PackedLineInfo; got, expected: TypeCursor) =
  c.buildErr info, "type mismatch: got: " & typeToString(got) & " but wanted: " & typeToString(expected)

proc typecheck(c: var SemContext; info: PackedLineInfo; got, expected: TypeCursor) =
  if sameTrees(expected, got):
    discard "fine"
  else:
    c.typeMismatch info, got, expected

proc combineType(c: var SemContext; info: PackedLineInfo; dest: var Cursor; src: Cursor) =
  if typeKind(dest) == AutoT:
    dest = src
  elif sameTrees(dest, src):
    discard "fine"
  else:
    c.typeMismatch info, src, dest

proc implicitlyDiscardable(n: Cursor, noreturnOnly = false): bool =
  template checkBranch(branch) =
    if not implicitlyDiscardable(branch, noreturnOnly):
      return false

  var it = n
  #const
  #  skipForDiscardable = {nkStmtList, nkStmtListExpr,
  #    nkOfBranch, nkElse, nkFinally, nkExceptBranch,
  #    nkElifBranch, nkElifExpr, nkElseExpr, nkBlockStmt, nkBlockExpr,
  #    nkHiddenStdConv, nkHiddenSubConv, nkHiddenDeref}
  while it.kind == ParLe and stmtKind(it) in {StmtsS, BlockS}:
    inc it
    var last = it
    while true:
      skip it
      if it.kind == ParRi:
        it = last
        break
      else:
        last = it

  if it.kind != ParLe: return false
  case stmtKind(it)
  of IfS:
    inc it
    while it.kind != ParRi:
      case it.substructureKind
      of ElifS:
        inc it
        skip it # condition
        checkBranch(it)
        skip it
        skipParRi it
      of ElseS:
        inc it
        checkBranch(it)
        skip it
        skipParRi it
      else:
        error "illformed AST: `elif` or `else` inside `if` expected, got ", it
    # all branches are discardable
    result = true
  of CaseS:
    inc it
    while it.kind != ParRi:
      case it.substructureKind
      of OfS:
        inc it
        skip it # ranges
        checkBranch(it)
        skip it
        skipParRi it
      of ElifS:
        inc it
        skip it # condition
        checkBranch(it)
        skip it
        skipParRi it
      of ElseS:
        inc it
        checkBranch(it)
        skip it
        skipParRi it
      else:
        error "illformed AST: `of`, `elif` or `else` inside `case` expected, got ", it
    # all branches are discardable
    result = true
  #of TryS:
  #  checkBranch(it[0])
  #  for i in 1 ..< it.len:
  #    let branch = it[i]
  #    if branch.kind != nkFinally:
  #      checkBranch(branch[^1])
  #  # all branches are discardable
  #  result = true
  of CallS, CmdS:
    inc it
    if it.kind == Symbol:
      let sym = tryLoadSym(it.symId)
      if sym.status == LacksNothing:
        var decl = sym.decl
        if isRoutine(symKind(decl)):
          inc decl
          skip decl # name
          skip decl # exported
          skip decl # pattern
          skip decl # typevars
          skip decl # params
          skip decl # retType
          # decl should now be pragmas:
          inc decl
          let accepted =
            if noreturnOnly: {NoReturn}
            else: {Discardable, NoReturn}
          while decl.kind != ParRi:
            if pragmaKind(decl) in accepted:
              return true
            skip decl
    result = false
  of RetS, BreakS, ContinueS: # XXX also `raise`
    result = true
  else:
    result = false

proc isNoReturn(n: Cursor): bool {.inline.} =
  result = implicitlyDiscardable(n, noreturnOnly = true)

proc commonType(c: var SemContext; it: var Item; argBegin: int; expected: TypeCursor) =
  if typeKind(expected) == AutoT:
    return
  elif typeKind(it.typ) == AutoT:
    it.typ = expected
    return

  let info = it.n.info
  var m = createMatch(addr c)
  var arg = Item(n: cursorAt(c.dest, argBegin), typ: it.typ)
  if typeKind(arg.typ) == VoidT and isNoReturn(arg.n):
    # noreturn allowed in expression context
    # maybe use sem flags to restrict this to statement branches
    discard
  else:
    typematch m, expected, arg
  endRead(c.dest)
  if m.err:
    when defined(debug):
      shrink c.dest, argBegin
      c.dest.add m.args
    else:
      c.typeMismatch info, it.typ, expected
  else:
    shrink c.dest, argBegin
    c.dest.add m.args
    it.typ = expected

proc producesVoid(c: var SemContext; info: PackedLineInfo; dest: var Cursor) =
  if typeKind(dest) in {AutoT, VoidT}:
    combineType c, info, dest, c.types.voidType
  else:
    c.typeMismatch info, c.types.voidType, dest

proc producesNoReturn(c: var SemContext; info: PackedLineInfo; dest: var Cursor) =
  if typeKind(dest) in {AutoT, VoidT}:
    combineType c, info, dest, c.types.voidType
  else:
    # allowed in expression context
    discard

proc semInclude(c: var SemContext; it: var Item) =
  var files: seq[string] = @[]
  var hasError = false
  let info = it.n.info
  var x = it.n
  skip it.n
  inc x # skip the `include`
  filenameVal(x, files, hasError)

  if hasError:
    c.buildErr info, "wrong `include` statement"
  else:
    for f1 in items(files):
      let f2 = resolveFile(c, getFile(c, info), f1)
      c.meta.includedFiles.add f2
      # check for recursive include files:
      var isRecursive = false
      for a in c.includeStack:
        if a == f2:
          isRecursive = true
          break

      if not isRecursive:
        var buf = parseFile(f2, c.g.config.paths)
        c.includeStack.add f2
        #c.m.includes.add f2
        var n = cursorAt(buf, 0)
        semStmt(c, n)
        c.includeStack.setLen c.includeStack.len - 1
      else:
        var m = ""
        for i in 0..<c.includeStack.len:
          m.add shortenDir c.includeStack[i]
          m.add " -> "
        m.add shortenDir f2
        c.buildErr info, "recursive include: " & m

  producesVoid c, info, it.typ

proc importSingleFile(c: var SemContext; f1, origin: string; info: PackedLineInfo) =
  let f2 = resolveFile(c, origin, f1)
  let suffix = moduleSuffix(f2, c.g.config.paths)
  if not c.processedModules.containsOrIncl(suffix):
    c.meta.importedFiles.add f2
    if needsRecompile(f2, suffix):
      selfExec c, f2

    loadInterface suffix, c.importTab

proc cyclicImport(c: var SemContext; x: var Cursor) =
  c.buildErr x.info, "cyclic module imports are not implemented"

proc semImport(c: var SemContext; it: var Item) =
  let info = it.n.info
  var x = it.n
  skip it.n
  inc x # skip the `import`

  if x.kind == ParLe and x == "pragmax":
    inc x
    var y = x
    skip y
    if y.substructureKind == PragmasS:
      inc y
      if y.kind == Ident and pool.strings[y.litId] == "cyclic":
        cyclicImport(c, x)
        return

  var files: seq[string] = @[]
  var hasError = false
  filenameVal(x, files, hasError)
  if hasError:
    c.buildErr info, "wrong `import` statement"
  else:
    let origin = getFile(c, info)
    for f in files:
      importSingleFile c, f, origin, info

  producesVoid c, info, it.typ

# -------------------- declare `result` -------------------------

proc classifyType(c: var SemContext; n: Cursor): TypeKind =
  result = typeKind(n)

proc declareResult(c: var SemContext; info: PackedLineInfo): SymId =
  if c.routine.kind in {ProcY, FuncY, ConverterY, MethodY, MacroY} and
      classifyType(c, c.routine.returnType) != VoidT:
    let name = pool.strings.getOrIncl("result")
    result = identToSym(c, name, ResultY)
    let s = Sym(kind: ResultY, name: result,
                pos: c.dest.len)
    discard c.currentScope.addNonOverloadable(name, s)

    let declStart = c.dest.len
    buildTree c.dest, ResultS, info:
      c.dest.add symdefToken(result, info) # name
      c.dest.addDotToken() # export marker
      c.dest.addDotToken() # pragmas
      # XXX ^ pragma should be `.noinit` if the proc decl has it
      c.dest.copyTree(c.routine.returnType) # type
      c.dest.addDotToken() # value
    publish c, result, declStart
  else:
    result = SymId(0)

# -------------------- generics ---------------------------------

proc newSymId(c: var SemContext; s: SymId): SymId =
  var isGlobal = false
  var name = extractBasename(pool.syms[s], isGlobal)
  if isGlobal:
    c.makeGlobalSym(name)
  else:
    c.makeLocalSym(name)
  result = pool.syms.getOrIncl(name)

type
  SubsContext = object
    newVars: Table[SymId, SymId]
    params: ptr Table[SymId, Cursor]

proc subs(c: var SemContext; dest: var TokenBuf; sc: var SubsContext; body: Cursor) =
  var nested = 0
  var n = body
  let isAtom = n.kind != ParLe
  while true:
    case n.kind
    of UnknownToken, EofToken, DotToken, Ident, StringLit, CharLit, IntLit, UIntLit, FloatLit:
      dest.add n
    of Symbol:
      let s = n.symId
      let arg = sc.params[].getOrDefault(s)
      if arg != default(Cursor):
        dest.addSubtree arg
      else:
        let nv = sc.newVars.getOrDefault(s)
        if nv != SymId(0):
          dest.add symToken(nv, n.info)
        else:
          dest.add n # keep Symbol as it was
    of SymbolDef:
      let s = n.symId
      let newDef = newSymId(c, s)
      sc.newVars[s] = newDef
      dest.add symdefToken(newDef, n.info)
    of ParLe:
      dest.add n
      inc nested
    of ParRi:
      dest.add n
      dec nested
      if nested == 0: break
    if isAtom: break
    inc n

include templates

proc produceInvoke(c: var SemContext; dest: var TokenBuf; req: InstRequest;
                   typeVars: Cursor; info: PackedLineInfo) =
  dest.buildTree InvokeT, info:
    dest.add symToken(req.origin, info)
    var typeVars = typeVars
    if typeVars.substructureKind == TypevarsS:
      inc typeVars
      while typeVars.kind != ParRi:
        if typeVars.symKind == TypeVarY:
          var tv = typeVars
          inc tv
          dest.copyTree req.inferred[tv.symId]
        skip typeVars

proc subsGenericType(c: var SemContext; dest: var TokenBuf; req: InstRequest) =
  #[
  What we need to do is rather simple: A generic instantiation is
  the typical (type :Name ex generic_params pragmas body) tuple but
  this time the generic_params list the used `Invoke` construct for the
  instantiation.
  ]#
  let info = req.requestFrom[^1]
  let decl = getTypeSection(req.origin)
  dest.buildTree TypeS, info:
    dest.add symdefToken(req.targetSym, info)
    dest.addDotToken() # export
    produceInvoke c, dest, req, decl.typevars, info
    # take the pragmas from the origin:
    dest.copyTree decl.pragmas
    var sc = SubsContext(params: addr req.inferred)
    subs(c, dest, sc, decl.body)

proc subsGenericProc(c: var SemContext; dest: var TokenBuf; req: InstRequest) =
  let info = req.requestFrom[^1]
  let decl = getProcDecl(req.origin)
  dest.buildTree decl.kind, info:
    dest.add symdefToken(req.targetSym, info)
    if decl.exported.kind == ParLe:
      # magic?
      dest.copyTree decl.exported
    else:
      dest.addDotToken()
    dest.copyTree decl.pattern
    produceInvoke c, dest, req, decl.typevars, info

    var sc = SubsContext(params: addr req.inferred)
    subs(c, dest, sc, decl.params)
    subs(c, dest, sc, decl.retType)
    subs(c, dest, sc, decl.effects)
    subs(c, dest, sc, decl.pragmas)
    subs(c, dest, sc, decl.body)

template withFromInfo(req: InstRequest; body: untyped) =
  let oldLen = c.instantiatedFrom.len
  for jnfo in items(req.requestFrom):
    pushErrorContext c, jnfo
  body
  shrink c.instantiatedFrom, oldLen

proc semTypeSection(c: var SemContext; n: var Cursor)
proc instantiateGenericType(c: var SemContext; req: InstRequest) =
  var dest = createTokenBuf(30)
  withFromInfo req:
    subsGenericType c, dest, req
    var n = beginRead(dest)
    semTypeSection c, n

type
  PassKind = enum checkSignatures, checkBody, checkGenericInst, checkConceptProc

proc semProc(c: var SemContext; it: var Item; kind: SymKind; pass: PassKind)
proc instantiateGenericProc(c: var SemContext; req: InstRequest) =
  var dest = createTokenBuf(40)
  withFromInfo req:
    subsGenericProc c, dest, req
    var it = Item(n: beginRead(dest), typ: c.types.autoType)
    #echo "now in generic proc: ", toString(it.n)
    semProc c, it, it.n.symKind, checkGenericInst

proc instantiateGenerics(c: var SemContext) =
  while c.typeRequests.len + c.procRequests.len > 0:
    # This way with `move` ensures it is safe even though
    # the semchecking of generics can add to `c.typeRequests`
    # or to `c.procRequests`. This is subtle!
    let typeReqs = move(c.typeRequests)
    for t in typeReqs: instantiateGenericType c, t
    let procReqs = move(c.procRequests)
    for p in procReqs: instantiateGenericProc c, p

# -------------------- sem checking -----------------------------

type
  SemFlag = enum
    KeepMagics

proc semExpr(c: var SemContext; it: var Item; flags: set[SemFlag] = {})

proc fetchSym(c: var SemContext; s: SymId): Sym =
  # yyy find a better solution
  var name = pool.syms[s]
  extractBasename name
  let identifier = pool.strings.getOrIncl(name)
  var it {.cursor.} = c.currentScope
  while it != nil:
    for sym in it.tab.getOrDefault(identifier):
      if sym.name == s:
        return sym
    it = it.up

  let res = tryLoadSym(s)
  if res.status == LacksNothing:
    result = Sym(kind: symKind(res.decl), name: s, pos: ImportedPos)
  else:
    result = Sym(kind: NoSym, name: s, pos: InvalidPos)

proc semBoolExpr(c: var SemContext; n: var Cursor) =
  var it = Item(n: n, typ: c.types.autoType)
  semExpr c, it
  n = it.n
  if classifyType(c, it.typ) != BoolT:
    buildErr c, it.n.info, "expected `bool` but got: " & typeToString(it.typ)

proc semConstBoolExpr(c: var SemContext; n: var Cursor) =
  let start = c.dest.len
  var it = Item(n: n, typ: c.types.autoType)
  semExpr c, it
  n = it.n
  if classifyType(c, it.typ) != BoolT:
    buildErr c, it.n.info, "expected `bool` but got: " & typeToString(it.typ)
  var e = cursorAt(c.dest, start)
  var valueBuf = evalExpr(e)
  endRead(c.dest)
  let value = cursorAt(valueBuf, 0)
  if not isConstBoolValue(value):
    if value.kind == ParLe and value.tagId == ErrT:
      c.dest.add valueBuf
    else:
      buildErr c, it.n.info, "expected constant bool value but got: " & toString(value, false)
  else:
    c.dest.shrink start
    c.dest.add valueBuf

proc semConstStrExpr(c: var SemContext; n: var Cursor) =
  let start = c.dest.len
  var it = Item(n: n, typ: c.types.autoType)
  semExpr c, it
  n = it.n
  if classifyType(c, it.typ) != StringT:
    buildErr c, it.n.info, "expected `string` but got: " & typeToString(it.typ)
  var e = cursorAt(c.dest, start)
  var valueBuf = evalExpr(e)
  endRead(c.dest)
  let value = cursorAt(valueBuf, 0)
  if not isConstStringValue(value):
    if value.kind == ParLe and value.tagId == ErrT:
      c.dest.add valueBuf
    else:
      buildErr c, it.n.info, "expected constant string value but got: " & toString(value, false)
  else:
    c.dest.shrink start
    c.dest.add valueBuf

proc semConstIntExpr(c: var SemContext; n: var Cursor) =
  let start = c.dest.len
  var it = Item(n: n, typ: c.types.autoType)
  semExpr c, it
  n = it.n
  if classifyType(c, it.typ) != IntT:
    buildErr c, it.n.info, "expected `int` but got: " & typeToString(it.typ)
  var e = cursorAt(c.dest, start)
  var valueBuf = evalExpr(e)
  endRead(c.dest)
  let value = cursorAt(valueBuf, 0)
  if not isConstIntValue(value):
    if value.kind == ParLe and value.tagId == ErrT:
      c.dest.add valueBuf
    else:
      buildErr c, it.n.info, "expected constant integer value but got: " & toString(value, false)
  else:
    c.dest.shrink start
    c.dest.add valueBuf

proc isLastSon(n: Cursor): bool =
  var n = n
  skip n
  result = n.kind == ParRi

proc semStmtsExprImpl(c: var SemContext; it: var Item) =
  while it.n.kind != ParRi:
    if not isLastSon(it.n):
      semStmt c, it.n
    else:
      semExpr c, it
  wantParRi c, it.n

proc semStmtsExpr(c: var SemContext; it: var Item) =
  takeToken c, it.n
  semStmtsExprImpl c, it

proc semProcBody(c: var SemContext; itB: var Item) =
  let beforeBodyPos = c.dest.len
  let info = itB.n.info
  var it = Item(n: itB.n, typ: c.types.autoType)
  semStmtsExprImpl c, it
  if c.routine.kind == TemplateY:
    typecheck(c, info, it.typ, c.routine.returnType)
  elif classifyType(c, it.typ) == VoidT:
    discard "ok"
  else:
    typecheck(c, info, it.typ, c.routine.returnType)
    # transform `expr` to `result = expr`:
    if c.routine.resId != SymId(0):
      var prefix = [
        parLeToken(pool.tags.getOrIncl($AsgnS), info),
        symToken(c.routine.resId, info)]
      c.dest.insert prefix, beforeBodyPos
      c.dest.addParRi()
  itB.n = it.n

proc semStmt(c: var SemContext; n: var Cursor) =
  let info = n.info
  var it = Item(n: n, typ: c.types.autoType)
  let exPos = c.dest.len
  semExpr c, it
  if classifyType(c, it.typ) in {NoType, VoidT, AutoT}:
    discard "ok"
  else:
    # analyze the expression that was just produced:
    let ex = cursorAt(c.dest, exPos)
    let discardable = implicitlyDiscardable(ex)
    endRead(c.dest)
    if not discardable:
      buildErr c, info, "expression of type `" & typeToString(it.typ) & "` must be discarded"
  n = it.n

template emptyNode(): Cursor =
  # XXX find a better solution for this
  c.types.voidType

template skipToLocalType(n) =
  inc n # skip ParLe
  inc n # skip name
  skip n # skip export marker
  skip n # skip pragmas

template skipToParams(n) =
  inc n # skip ParLe
  skip n # skip name
  skip n # skip export marker
  skip n # skip pattern
  skip n # skip generics

proc fetchType(c: var SemContext; n: Cursor; s: Sym): TypeCursor =
  if s.kind == NoSym:
    c.buildErr n.info, "undeclared identifier"
    result = c.types.autoType
  else:
    let res = declToCursor(c, s)
    if res.status == LacksNothing:
      var d = res.decl
      if s.kind.isLocal:
        skipToLocalType d
      elif s.kind.isRoutine:
        skipToParams d
      else:
        # XXX enum field, object field?
        assert false, "not implemented"
      result = d
    else:
      c.buildErr n.info, "could not load symbol: " & pool.syms[s.name] & "; errorCode: " & $res.status
      result = c.types.autoType

proc pickBestMatch(c: var SemContext; m: openArray[Match]): int =
  result = -1
  var other = -1
  for i in 0..<m.len:
    if not m[i].err:
      if result < 0:
        result = i
      else:
        case cmpMatches(m[result], m[i])
        of NobodyWins:
          other = i
        of FirstWins:
          discard "result remains the same"
        of SecondWins:
          result = i
          other = -1
  if other >= 0: result = -2 # ambiguous

const
  ConceptProcY = CchoiceY

proc addFn(c: var SemContext; fn: FnCandidate; fnOrig: Cursor; args: openArray[Item]): bool =
  result = false
  if fn.kind in RoutineKinds:
    assert fn.sym != SymId(0)
    let res = tryLoadSym(fn.sym)
    if res.status == LacksNothing:
      var n = res.decl
      inc n # skip the symbol kind
      if n.kind == SymbolDef:
        inc n # skip the SymbolDef
        if n.kind == ParLe:
          result = true
          # ^ export marker position has a `(`? If so, it is a magic!
          copyKeepLineInfo c.dest[c.dest.len-1], n.load # overwrite the `(call` node with the magic itself
          inc n
          if n.kind == IntLit:
            if pool.integers[n.intId] == TypedMagic:
              c.dest.addSubtree args[0].typ
            else:
              c.dest.add n
            inc n
          if n.kind != ParRi:
            error "broken `magic`: expected ')', but got: ", n
    if not result:
      c.dest.add symToken(fn.sym, fnOrig.info)
  elif fn.kind == ConceptProcY and fn.sym != SymId(0):
    c.dest.add identToken(symToIdent(fn.sym), fnOrig.info)
  else:
    c.dest.addSubtree fnOrig

proc semTemplateCall(c: var SemContext; it: var Item; fnId: SymId; beforeCall: int;
                    inferred: ptr Table[SymId, Cursor]) =
  var expandedInto = createTokenBuf(30)

  let s = fetchSym(c, fnId)
  let res = declToCursor(c, s)
  if res.status == LacksNothing:
    let args = cursorAt(c.dest, beforeCall+2)
    let firstVarargMatch = default(Cursor)
    # XXX implement varargs here
    expandTemplate(c, expandedInto, res.decl, args, firstVarargMatch, inferred)
    endRead(c.dest)
    shrink c.dest, beforeCall
    var a = Item(n: cursorAt(expandedInto, 0), typ: c.types.autoType)
    semExpr c, a
    it.typ = a.typ
    it.kind = a.kind
  else:
    c.buildErr it.n.info, "could not load symbol: " & pool.syms[fnId] & "; errorCode: " & $res.status

proc sameIdent(sym: SymId; str: StrId): bool =
  # XXX speed this up by using the `fieldCache` idea
  var name = pool.syms[sym]
  extractBasename(name)
  result = pool.strings.getOrIncl(name) == str

proc sameIdent(a, b: SymId): bool =
  # XXX speed this up by using the `fieldCache` idea
  var x = pool.syms[a]
  extractBasename(x)
  var y = pool.syms[b]
  extractBasename(y)
  result = x == y

type
  FnCandidates = object
    a: seq[FnCandidate]
    s: HashSet[SymId]

proc addUnique(c: var FnCandidates; x: FnCandidate) =
  if not containsOrIncl(c.s, x.sym):
    c.a.add x

proc maybeAddConceptMethods(c: var SemContext; fn: StrId; typevar: SymId; cands: var FnCandidates) =
  let res = tryLoadSym(typevar)
  assert res.status == LacksNothing
  let local = asLocal(res.decl)
  if local.kind == TypevarY and local.typ.kind == Symbol:
    let concpt = local.typ.symId
    let section = getTypeSection concpt

    var ops = section.body
    inc ops  # (concept
    skip ops # .
    skip ops # .
    skip ops #   (typevar Self ...)
    if ops == "stmts":
      inc ops
      while ops.kind != ParRi:
        let sk = ops.symKind
        if sk in RoutineKinds:
          var prc = ops
          inc prc # (proc
          if prc.kind == SymbolDef and sameIdent(prc.symId, fn):
            var d = ops
            skipToParams d
            cands.addUnique FnCandidate(kind: ConceptProcY, sym: prc.symId, typ: d)
        skip ops

proc considerTypeboundOps(c: var SemContext; m: var seq[Match]; candidates: FnCandidates; args: openArray[Item]) =
  for candidate in candidates.a:
    m.add createMatch(addr c)
    sigmatch(m[^1], candidate, args, emptyNode())

proc requestRoutineInstance(c: var SemContext; origin: SymId; m: var Match;
                            info: PackedLineInfo): ProcInstance =
  let key = typeToCanon(m.typeArgs, 0)
  result = c.instantiatedProcs.getOrDefault(key)
  if result.targetSym == SymId(0):
    let targetSym = newSymId(c, origin)
    var signature = createTokenBuf(30)
    let decl = getProcDecl(origin)
    assert decl.typevars == "typevars", pool.syms[origin]
    buildTree signature, decl.kind, info:
      signature.add symdefToken(targetSym, info)
      signature.addDotToken() # a generic instance is not exported
      signature.copyTree decl.pattern
      # InvokeT for the generic params:
      signature.buildTree InvokeT, info:
        signature.add symToken(origin, info)
        signature.add m.typeArgs
      var sc = SubsContext(params: addr m.inferred)
      subs(c, signature, sc, decl.params)
      let beforeRetType = signature.len
      subs(c, signature, sc, decl.retType)
      subs(c, signature, sc, decl.pragmas)
      subs(c, signature, sc, decl.effects)
      signature.addDotToken() # no body

    result = ProcInstance(targetSym: targetSym, procType: cursorAt(signature, 0),
      returnType: cursorAt(signature, beforeRetType))
    publish targetSym, ensureMove signature

    c.instantiatedProcs[key] = result
    var req = InstRequest(
      origin: origin,
      targetSym: targetSym,
      inferred: move(m.inferred)
    )
    for ins in c.instantiatedFrom: req.requestFrom.add ins
    req.requestFrom.add info

    c.procRequests.add ensureMove req

proc typeofCallIs(c: var SemContext; it: var Item; beforeCall: int; returnType: TypeCursor) {.inline.} =
  let expected = it.typ
  it.typ = returnType
  commonType c, it, beforeCall, expected

proc getFnIdent(c: var SemContext): StrId =
  var n = beginRead(c.dest)
  result = getIdent(c, n)
  endRead(c.dest)

type
  DotExprState = enum
    MatchedDot, FailedDot, InvalidDot

proc tryBuiltinDot(c: var SemContext; it: var Item; lhs: Item; fieldName: StrId; info: PackedLineInfo): DotExprState

proc semCall(c: var SemContext; it: var Item) =
  let beforeCall = c.dest.len
  let callNode = it.n.load()
  inc it.n
  var dest = createTokenBuf(16)
  swap c.dest, dest
  var fn = Item(n: it.n, typ: c.types.autoType)
  var fnName = StrId(0)
  var args: seq[Item] = @[]
  var argIndexes: seq[int] = @[]
  var candidates = default FnCandidates
  if fn.n.exprKind == DotX:
    let dotStart = c.dest.len
    let dotInfo = fn.n.info
    # read through the dot expression first:
    inc fn.n # skip tag
    var lhsBuf = createTokenBuf(4)
    var lhs = Item(n: fn.n, typ: c.types.autoType)
    swap c.dest, lhsBuf
    semExpr c, lhs
    swap c.dest, lhsBuf
    fn.n = lhs.n
    lhs.n = cursorAt(lhsBuf, 0)
    let fieldNameCursor = fn.n
    let fieldName = getIdent(c, fn.n)
    # skip optional inheritance depth:
    if fn.n.kind == IntLit:
      inc fn.n
    skipParRi fn.n
    it.n = fn.n
    # now interpret the dot expression:
    let dotState = tryBuiltinDot(c, fn, lhs, fieldName, dotInfo)
    if dotState == FailedDot or
        # also ignore non-proc fields:
        (dotState == MatchedDot and fn.typ.typeKind != ProcT):
      # turn a.b(...) into b(a, ...)
      # first, delete the output of `tryBuiltinDot`:
      c.dest.shrink dotStart
      # sem b:
      fn = Item(n: fieldNameCursor, typ: c.types.autoType)
      semExpr c, fn, {KeepMagics}
      fnName = getFnIdent(c)
      # add a as argument:
      let lhsIndex = c.dest.len
      c.dest.addSubtree lhs.n
      argIndexes.add lhsIndex
      # scope extension: If the type is Typevar and it has attached
      # a concept, use the concepts symbols too:
      if fnName != StrId(0) and lhs.typ.kind == Symbol:
        maybeAddConceptMethods c, fnName, lhs.typ.symId, candidates
      # lhs.n escapes here, but is not read and will be set by argIndexes:
      args.add lhs
  else:
    semExpr(c, fn, {KeepMagics})
    fnName = getFnIdent(c)
    it.n = fn.n
  let fnKind = fn.kind
  while it.n.kind != ParRi:
    var arg = Item(n: it.n, typ: c.types.autoType)
    argIndexes.add c.dest.len
    semExpr c, arg
    # scope extension: If the type is Typevar and it has attached
    # a concept, use the concepts symbols too:
    if fnName != StrId(0) and arg.typ.kind == Symbol:
      maybeAddConceptMethods c, fnName, arg.typ.symId, candidates
    it.n = arg.n
    args.add arg
  assert args.len == argIndexes.len
  swap c.dest, dest
  fn.n = beginRead(dest)
  for i in 0 ..< args.len:
    args[i].n = cursorAt(dest, argIndexes[i])

  var m: seq[Match] = @[]
  if fn.n.exprKind in {OchoiceX, CchoiceX}:
    var f = fn.n
    inc f
    while f.kind != ParRi:
      if f.kind == Symbol:
        let sym = f.symId
        let s = fetchSym(c, sym)
        let candidate = FnCandidate(kind: s.kind, sym: sym, typ: fetchType(c, f, s))
        m.add createMatch(addr c)
        sigmatch(m[^1], candidate, args, emptyNode())
      else:
        buildErr c, fn.n.info, "`choice` node does not contain `symbol`"
      inc f
    considerTypeboundOps(c, m, candidates, args)
  elif fn.n.kind == Ident:
    # error should have been given above already:
    # buildErr c, fn.n.info, "attempt to call undeclared routine"
    discard
  else:
    # Keep in mind that proc vars are a thing:
    let sym = if fn.n.kind == Symbol: fn.n.symId else: SymId(0)
    let candidate = FnCandidate(kind: fnKind, sym: sym, typ: fn.typ)
    m.add createMatch(addr c)
    sigmatch(m[^1], candidate, args, emptyNode())
    considerTypeboundOps(c, m, candidates, args)
  let idx = pickBestMatch(c, m)

  c.dest.add callNode
  if idx >= 0:
    let finalFn = m[idx].fn
    let isMagic = c.addFn(finalFn, fn.n, args)
    c.dest.add m[idx].args
    wantParRi c, it.n

    if finalFn.kind == TemplateY:
      typeofCallIs c, it, beforeCall, m[idx].returnType
      if c.templateInstCounter <= MaxNestedTemplates:
        inc c.templateInstCounter
        withErrorContext c, callNode.info:
          semTemplateCall c, it, finalFn.sym, beforeCall, addr m[idx].inferred
        dec c.templateInstCounter
      else:
        buildErr c, callNode.info, "recursion limit exceeded for template expansions"
    elif c.routine.inGeneric == 0 and m[idx].inferred.len > 0 and not isMagic:
      assert fn.n.kind == Symbol
      let inst = c.requestRoutineInstance(fn.n.symId, m[idx], callNode.info)
      c.dest[beforeCall+1].setSymId inst.targetSym
      typeofCallIs c, it, beforeCall, inst.returnType
    else:
      typeofCallIs c, it, beforeCall, m[idx].returnType

  elif idx == -2:
    buildErr c, callNode.info, "ambiguous call"
    wantParRi c, it.n
  elif m.len > 0:
    # use the first error for now
    # XXX Improve error messages here
    c.dest.add m[0].args
    wantParRi c, it.n
  else:
    buildErr c, callNode.info, "undeclared identifier"
    wantParRi c, it.n

proc findObjField(t: Cursor; name: StrId; level = 0): ObjField =
  assert t == "object"
  var n = t
  inc n # skip `(object` token
  let baseType = n
  skip n # skip basetype
  while n.kind == ParLe and n.substructureKind == FldS:
    inc n # skip FldS
    if n.kind == SymbolDef and sameIdent(n.symId, name):
      let symId = n.symId
      inc n # skip name
      skip n # export marker
      skip n # pragmas
      return ObjField(sym: symId, level: level, typ: n)
    skip n # skip name
    skip n # export marker
    skip n # pragmas
    skip n # type
    skip n # value
  if baseType.kind == Symbol:
    result = findObjField(objtypeImpl(baseType.symId), name, level+1)
  else:
    result = ObjField(level: -1)

proc tryBuiltinDot(c: var SemContext; it: var Item; lhs: Item; fieldName: StrId; info: PackedLineInfo): DotExprState =
  let exprStart = c.dest.len
  let expected = it.typ
  c.dest.addParLe(DotX, info)
  c.dest.addSubtree lhs.n
  result = FailedDot
  if fieldName == StrId(0):
    # fatal error
    c.buildErr info, "identifier after `.` expected"
    result = InvalidDot
  else:
    let t = skipModifier(lhs.typ)
    if t.kind == Symbol:
      let objType = objtypeImpl(t.symId)
      if objType.typeKind == ObjectT:
        let field = findObjField(objType, fieldName)
        if field.level >= 0:
          c.dest.add symToken(field.sym, info)
          c.dest.add intToken(pool.integers.getOrIncl(field.level), info)
          it.typ = field.typ # will be fit later with commonType
          it.kind = FldY
          result = MatchedDot
        else:
          c.buildErr info, "undeclared field: " & pool.strings[fieldName]
      else:
        c.buildErr info, "object type exptected"
    elif t.typeKind == TupleT:
      var tup = t
      inc tup
      while tup.kind != ParRi:
        let field = asLocal(tup)
        if field.name.kind == SymbolDef and sameIdent(field.name.symId, fieldName):
          c.dest.add symToken(field.name.symId, info)
          it.typ = field.typ # will be fit later with commonType
          it.kind = FldY
          result = MatchedDot
          break
        skip tup
      c.dest.add intToken(pool.integers.getOrIncl(0), info)
      if result != MatchedDot:
        c.buildErr info, "undeclared field: " & pool.strings[fieldName]
    else:
      c.buildErr info, "object type exptected"
  c.dest.addParRi()
  if result == MatchedDot:
    commonType c, it, exprStart, expected

proc semDot(c: var SemContext, it: var Item) =
  let exprStart = c.dest.len
  let info = it.n.info
  let expected = it.typ
  # read through the dot expression first:
  inc it.n # skip tag
  var lhsBuf = createTokenBuf(4)
  var lhs = Item(n: it.n, typ: c.types.autoType)
  swap c.dest, lhsBuf
  semExpr c, lhs
  swap c.dest, lhsBuf
  it.n = lhs.n
  lhs.n = cursorAt(lhsBuf, 0)
  let fieldNameCursor = it.n
  let fieldName = getIdent(c, it.n)
  # skip optional inheritance depth:
  if it.n.kind == IntLit:
    inc it.n
  skipParRi it.n
  # now interpret the dot expression:
  let state = tryBuiltinDot(c, it, lhs, fieldName, info)
  if state == FailedDot:
    # attempt a dot call, i.e. build b(a) from a.b
    c.dest.shrink exprStart
    var callBuf = createTokenBuf(16)
    callBuf.addParLe(CallX, info)
    callBuf.add fieldNameCursor
    callBuf.addSubtree lhs.n # add lhs as first argument
    callBuf.addParRi()
    var call = Item(n: cursorAt(callBuf, 0), typ: expected)
    # error messages aren't specialized for now
    semCall c, call
    it.typ = call.typ

proc semWhile(c: var SemContext; it: var Item) =
  let info = it.n.info
  takeToken c, it.n
  semBoolExpr c, it.n
  inc c.routine.inLoop
  withNewScope c:
    semStmt c, it.n
  dec c.routine.inLoop
  wantParRi c, it.n
  producesVoid c, info, it.typ

proc semBlock(c: var SemContext; it: var Item) =
  let info = it.n.info
  takeToken c, it.n

  inc c.routine.inBlock
  withNewScope c:
    if it.n.kind == DotToken:
      takeToken c, it.n
    else:
      let declStart = c.dest.len
      let delayed = handleSymDef(c, it.n, LabelY)
      c.addSym delayed
      publish c, delayed.s.name, declStart

    semStmt c, it.n
  dec c.routine.inBlock

  wantParRi c, it.n
  producesVoid c, info, it.typ

proc semBreak(c: var SemContext; it: var Item) =
  let info = it.n.info
  takeToken c, it.n
  if c.routine.inLoop+c.routine.inBlock == 0:
    buildErr c, it.n.info, "`break` only possible within a `while` or `block` statement"
  else:
    if it.n.kind == DotToken:
      wantDot c, it.n
    else:
      var a = Item(n: it.n, typ: c.types.autoType)
      semExpr(c, a)
      if a.kind != LabelY:
        buildErr c, it.n.info, "`break` needs a block label"
      it.n = a.n
  wantParRi c, it.n
  producesNoReturn c, info, it.typ

proc semContinue(c: var SemContext; it: var Item) =
  let info = it.n.info
  takeToken c, it.n
  if c.routine.inLoop == 0:
    buildErr c, it.n.info, "`continue` only possible within a `while` statement"
  else:
    wantDot c, it.n
  wantParRi c, it.n
  producesNoReturn c, info, it.typ

proc wantExportMarker(c: var SemContext; n: var Cursor) =
  if n.kind == DotToken:
    c.dest.add n
    inc n
  elif n.kind == Ident and pool.strings[n.litId] == "x":
    if c.currentScope.kind != ToplevelScope:
      buildErr c, n.info, "only toplevel declarations can be exported"
    else:
      c.dest.add n
    inc n
  elif n.kind == ParLe:
    # export marker could have been turned into a NIF tag
    takeTree c, n
  else:
    buildErr c, n.info, "expected '.' or 'x' for an export marker"

proc insertType(c: var SemContext; typ: TypeCursor; patchPosition: int) =
  let t = skipModifier(typ)
  c.dest.insert t, patchPosition

proc patchType(c: var SemContext; typ: TypeCursor; patchPosition: int) =
  let t = skipModifier(typ)
  c.dest.replace t, patchPosition

type
  CrucialPragma* = object
    magic: string
    bits: int

proc semPragma(c: var SemContext; n: var Cursor; crucial: var CrucialPragma; kind: SymKind) =
  let pk = pragmaKind(n)
  case pk
  of NoPragma:
    if kind.isRoutine and (let cc = callConvKind(n); cc != NoCallConv):
      c.dest.add parLeToken(pool.tags.getOrIncl($cc), n.info)
      inc n
      c.dest.addParRi()
    else:
      buildErr c, n.info, "expected pragma"
      inc n
      c.dest.addParRi()
      #skip n
  of Magic:
    c.dest.add parLeToken(pool.tags.getOrIncl($pk), n.info)
    inc n
    if n.kind in {StringLit, Ident}:
      let m = parseMagic(pool.strings[n.litId])
      if m == mNone:
        buildErr c, n.info, "unknown `magic`"
      else:
        let (magicWord, bits) = magicToTag(m)
        crucial.magic = magicWord
        crucial.bits = bits
      takeToken c, n
    else:
      buildErr c, n.info, "`magic` pragma takes a string literal"
    c.dest.addParRi()
  of ImportC, ImportCpp, ExportC, Header:
    c.dest.add parLeToken(pool.tags.getOrIncl($pk), n.info)
    inc n
    if n.kind != ParRi:
      semConstStrExpr c, n
    c.dest.addParRi()
  of Align, Bits:
    c.dest.add parLeToken(pool.tags.getOrIncl($pk), n.info)
    inc n
    semConstIntExpr(c, n)
    c.dest.addParRi()
  of Nodecl, Selectany, Threadvar, Globalvar, Discardable, Noreturn:
    c.dest.add parLeToken(pool.tags.getOrIncl($pk), n.info)
    c.dest.addParRi()
    inc n

proc semPragmas(c: var SemContext; n: var Cursor; crucial: var CrucialPragma; kind: SymKind) =
  if n.kind == DotToken:
    takeToken c, n
  elif n == "pragmas":
    takeToken c, n
    while n.kind != ParRi:
      let hasParRi = n.kind == ParLe
      if n == "kv":
        inc n
      semPragma c, n, crucial, kind
      if hasParRi:
        skipParRi n
    wantParRi c, n
  else:
    buildErr c, n.info, "expected '.' or 'pragmas'"

proc semIdentImpl(c: var SemContext; n: var Cursor; ident: StrId): Sym =
  let insertPos = c.dest.len
  let info = n.info
  let count = buildSymChoice(c, ident, info, InnerMost)
  if count == 1:
    let sym = c.dest[insertPos+1].symId
    c.dest.shrink insertPos
    c.dest.add symToken(sym, info)
    result = fetchSym(c, sym)
  else:
    result = Sym(kind: if count == 0: NoSym else: CchoiceY)

proc semIdent(c: var SemContext; n: var Cursor): Sym =
  result = semIdentImpl(c, n, n.litId)
  inc n

proc semQuoted(c: var SemContext; n: var Cursor): Sym =
  let nameId = unquote(n)
  result = semIdentImpl(c, n, nameId)

proc maybeInlineMagic(c: var SemContext; res: LoadResult) =
  if res.status == LacksNothing:
    var n = res.decl
    inc n # skip the symbol kind
    if n.kind == SymbolDef:
      inc n # skip the SymbolDef
      if n.kind == ParLe:
        # ^ export marker position has a `(`? If so, it is a magic!
        c.dest[c.dest.len-1] = n.load
        inc n
        while true:
          c.dest.add n
          if n.kind == ParRi: break
          inc n

type
  TypeDeclContext = enum
    InLocalDecl, InTypeSection, InObjectDecl, InParamDecl, InInheritanceDecl, InReturnTypeDecl, AllowValues,
    InGenericConstraint

proc semLocalTypeImpl(c: var SemContext; n: var Cursor; context: TypeDeclContext)

proc semTypeSym(c: var SemContext; s: Sym; info: PackedLineInfo; context: TypeDeclContext) =
  if s.kind in {TypeY, TypevarY}:
    let res = tryLoadSym(s.name)
    let beforeMagic = c.dest.len
    maybeInlineMagic c, res
    let afterMagic = c.dest.len
    if s.kind == TypevarY:
      # likely was not magic
      # maybe substitution performed here?
      inc c.usedTypevars
    elif beforeMagic != afterMagic:
      # was magic, nothing to do
      discard
    else:
      let typ = asTypeDecl(res.decl)
      if typ.body.typeKind in {ObjectT, EnumT, DistinctT, ConceptT}:
        # types that should stay as symbols, see sigmatch.matchSymbol
        discard
      else:
        # remove symbol, inline type:
        c.dest.shrink c.dest.len-1
        var t = typ.body
        semLocalTypeImpl c, t, context
  elif s.kind != NoSym:
    c.buildErr info, "type name expected, but got: " & pool.syms[s.name]
  else:
    c.buildErr info, "unknown type name"

proc semParams(c: var SemContext; n: var Cursor)
proc semLocal(c: var SemContext; n: var Cursor; kind: SymKind)

proc semObjectType(c: var SemContext; n: var Cursor) =
  takeToken c, n
  # inherits from?
  if n.kind == DotToken:
    takeToken c, n
  else:
    semLocalTypeImpl c, n, InLocalDecl
  # object fields:
  withNewScope c:
    while n.substructureKind == FldS:
      semLocal(c, n, FldY)
  wantParRi c, n

proc semTupleType(c: var SemContext; n: var Cursor) =
  takeToken c, n
  # tuple fields:
  withNewScope c:
    while n.substructureKind == FldS:
      semLocal(c, n, FldY)
  wantParRi c, n

type
  EnumTypeState = object
    enumType: SymId
    thisValue: xint
    hasHole: bool

proc semEnumField(c: var SemContext; n: var Cursor; state: var EnumTypeState)

proc semEnumType(c: var SemContext; n: var Cursor; enumType: SymId) =
  # XXX Propagate hasHole somehow
  takeToken c, n
  var state = EnumTypeState(enumType: enumType, thisValue: createXint(0'i64), hasHole: false)
  while n.substructureKind == EfldS:
    semEnumField(c, n, state)
    inc state.thisValue
  wantParRi c, n

proc declareConceptSelf(c: var SemContext; info: PackedLineInfo) =
  let name = pool.strings.getOrIncl("Self")
  let result = identToSym(c, name, TypevarY)
  let s = Sym(kind: TypevarY, name: result,
              pos: c.dest.len)
  discard c.currentScope.addNonOverloadable(name, s)
  let declStart = c.dest.len
  buildTree c.dest, TypevarY, info:
    c.dest.add symdefToken(result, info) # name
    c.dest.addDotToken() # export marker
    c.dest.addDotToken() # pragmas
    c.dest.addDotToken() # typ
    c.dest.addDotToken() # value
  publish c, result, declStart

proc semConceptType(c: var SemContext; n: var Cursor) =
  takeToken c, n
  wantDot c, n
  wantDot c, n
  declareConceptSelf c, n.info
  skip n # skip dot or previous `Self` declaration
  if n != "stmts":
    error "(stmts) expected, but got: ", n
  takeToken c, n
  withNewScope c:
    while true:
      let k = n.symKind
      if k in RoutineKinds:
        var it = Item(n: n, typ: c.types.voidType)
        semProc(c, it, k, checkConceptProc)
        n = it.n
      else:
        break
  wantParRi c, n
  wantParRi c, n

proc instGenericType(c: var SemContext; dest: var TokenBuf; info: PackedLineInfo;
                     origin, targetSym: SymId; decl: TypeDecl; args: Cursor) =
  #[
  What we need to do is rather simple: A generic instantiation is
  the typical (type :Name ex generic_params pragmas body) tuple but
  this time the generic_params list the used `Invoke` construct for the
  instantiation.
  ]#
  var inferred = initTable[SymId, Cursor]()
  var err = 0
  dest.buildTree TypeS, info:
    dest.add symdefToken(targetSym, info)
    dest.addDotToken() # export
    dest.buildTree InvokeT, info:
      dest.add symToken(origin, info)
      var a = args
      var typevars = decl.typevars
      inc typevars
      while a.kind != ParRi and typevars.kind != ParRi:
        var tv = typevars
        assert tv == "typevar"
        inc tv
        assert tv.kind == SymbolDef
        inferred[tv.symId] = a
        takeTree dest, a
        skip typevars
      if a.kind != ParRi:
        err = -1
      elif typevars.kind != ParRi:
        err = 1
    # take the pragmas from the origin:
    dest.copyTree decl.pragmas
    if err == 0:
      var sc = SubsContext(params: addr inferred)
      subs(c, dest, sc, decl.body)
    elif err == 1:
      dest.buildLocalErr info, "too few generic arguments provided"
    else:
      dest.buildLocalErr info, "too many generic arguments provided"

proc semInvoke(c: var SemContext; n: var Cursor) =
  let typeStart = c.dest.len
  let info = n.info
  takeToken c, n # copy `at`
  semLocalTypeImpl c, n, InLocalDecl

  var headId: SymId = SymId(0)
  var decl = default TypeDecl
  var magicKind = NoType
  var ok = false
  if c.dest[typeStart+1].kind == Symbol:
    headId = c.dest[typeStart+1].symId
    decl = getTypeSection(headId)
    if decl.kind != TypeY:
      c.buildErr info, "cannot attempt to instantiate a non-type"
    if decl.typevars != "typevars":
      c.buildErr info, "cannot attempt to instantiate a concrete type"
    else:
      ok = true
  else:
    # symbol may have inlined into a magic
    let head = cursorAt(c.dest, typeStart+1)
    let kind = head.typeKind
    endRead(c.dest)
    if kind in {ArrayT, VarargsT,
      PtrT, RefT, UncheckedArrayT, SetT, StaticT, TypedescT}:
      # magics that can be invoked
      magicKind = kind
      ok = true
    else:
      c.buildErr info, "cannot attempt to instantiate a non-type"

  var genericArgs = 0
  swap c.usedTypevars, genericArgs
  let beforeArgs = c.dest.len
  while n.kind != ParRi:
    semLocalTypeImpl c, n, AllowValues
  swap c.usedTypevars, genericArgs
  wantParRi c, n
  if genericArgs == 0 and ok:
    # we have to be eager in generic type instantiations so that type-checking
    # can do its job properly:
    let key = typeToCanon(c.dest, typeStart)
    if c.instantiatedTypes.hasKey(key):
      c.dest.add symToken(c.instantiatedTypes[key], info)
    else:
      var args = cursorAt(c.dest, beforeArgs)
      if magicKind != NoType:
        var magicExpr = createTokenBuf(8)
        magicExpr.addParLe(magicKind, info)
        # reorder invocation according to type specifications:
        case magicKind
        of ArrayT:
          # invoked as array[len, elem], but needs to become (array elem len)
          let indexPart = args
          skip args
          magicExpr.takeTree args # element type
          magicExpr.addSubtree indexPart
          skipParRi args
        of PtrT, RefT, UncheckedArrayT, SetT, StaticT, TypedescT:
          # unary invocations
          magicExpr.takeTree args
          skipParRi args
        of VarargsT:
          magicExpr.takeTree args
          if args.kind != ParRi:
            # optional varargs call
            magicExpr.takeTree args
          skipParRi args
        else:
          raiseAssert "unreachable" # see type kind check for magicKind
        magicExpr.addParRi()
        c.dest.endRead()
        c.dest.shrink typeStart
        var m = cursorAt(magicExpr, 0)
        semLocalTypeImpl c, m, InLocalDecl
        return
      let targetSym = newSymId(c, headId)
      var instance = createTokenBuf(30)
      instGenericType c, instance, info, headId, targetSym, decl, args
      c.dest.endRead()
      publish targetSym, ensureMove instance
      c.instantiatedTypes[key] = targetSym
      c.dest.shrink typeStart
      c.dest.add symToken(targetSym, info)

proc semLocalTypeImpl(c: var SemContext; n: var Cursor; context: TypeDeclContext) =
  let info = n.info
  case n.kind
  of Ident:
    let s = semIdent(c, n)
    semTypeSym c, s, info, context
  of Symbol:
    let s = fetchSym(c, n.symId)
    inc n
    semTypeSym c, s, info, context
  of ParLe:
    case typeKind(n)
    of NoType:
      if exprKind(n) == QuotedX:
        let s = semQuoted(c, n)
        semTypeSym c, s, info, context
      elif context == AllowValues:
        var it = Item(n: n, typ: c.types.autoType)
        semExpr c, it
        n = it.n
      else:
        c.buildErr info, "not a type"
    of IntT, FloatT, CharT, BoolT, UIntT, VoidT, StringT, NilT, AutoT, SymKindT:
      takeTree c, n
    of PtrT, RefT, MutT, OutT, LentT, SinkT, NotT, UncheckedArrayT, SetT, StaticT, TypedescT:
      takeToken c, n
      semLocalTypeImpl c, n, context
      wantParRi c, n
    of OrT, AndT:
      takeToken c, n
      semLocalTypeImpl c, n, context
      semLocalTypeImpl c, n, context
      wantParRi c, n
    of TupleT:
      semTupleType c, n
    of ArrayT:
      takeToken c, n
      semLocalTypeImpl c, n, context
      semLocalTypeImpl c, n, AllowValues
      wantParRi c, n
    of VarargsT:
      takeToken c, n
      semLocalTypeImpl c, n, context
      if n.kind == DotToken:
        takeToken c, n
      else:
        var it = Item(n: n, typ: c.types.autoType)
        semExpr c, it
        # XXX Check the expression is a symchoice or a sym
        n = it.n
      wantParRi c, n
    of ObjectT:
      if context != InTypeSection:
        c.buildErr info, "`object` type must be defined in a `type` section"
        skip n
      else:
        semObjectType c, n
    of EnumT:
      c.buildErr info, "`enum` type must be defined in a `type` section"
      skip n
    of ConceptT:
      if context != InTypeSection:
        c.buildErr info, "`concept` type must be defined in a `type` section"
        skip n
      else:
        semConceptType c, n
    of DistinctT:
      if context != InTypeSection:
        c.buildErr info, "`distinct` type must be defined in a `type` section"
        skip n
      else:
        takeToken c, n
        semLocalTypeImpl c, n, context
        wantParRi c, n
    of ProcT, IterT:
      takeToken c, n
      wantDot c, n # name
      semParams c, n
      semLocalTypeImpl c, n, InReturnTypeDecl
      var ignored = default CrucialPragma
      semPragmas c, n, ignored, ProcY
      wantParRi c, n
    of InvokeT:
      semInvoke c, n
  of DotToken:
    if context in {InReturnTypeDecl, InGenericConstraint}:
      takeToken c, n
    else:
      c.buildErr info, "not a type"
  else:
<<<<<<< HEAD
    c.buildErr info, "not a type: " & $n.kind
=======
    if context == AllowValues:
      var it = Item(n: n, typ: c.types.autoType)
      semExpr c, it
      n = it.n
    else:
      c.buildErr info, "not a type"
>>>>>>> 12105703

proc semLocalType(c: var SemContext; n: var Cursor; context = InLocalDecl): TypeCursor =
  let insertPos = c.dest.len
  semLocalTypeImpl c, n, context
  if c.dest.len <= insertPos:
    echo "empty for? ", toString(n), " ", c.phase
  assert c.dest.len > insertPos
  result = typeToCursor(c, insertPos)

proc semReturnType(c: var SemContext; n: var Cursor): TypeCursor =
  result = semLocalType(c, n, InReturnTypeDecl)

proc exportMarkerBecomesNifTag(c: var SemContext; insertPos: int; crucial: CrucialPragma) =
  assert crucial.magic.len > 0
  let info = c.dest[insertPos].info

  var a: Cursor
  if crucial.bits != 0:
    let nifTag = [
      parLeToken(pool.tags.getOrIncl(crucial.magic), info),
      intToken(pool.integers.getOrIncl(crucial.bits), info),
      parRiToken(info)
    ]
    a = fromBuffer(nifTag)
  else:
    let nifTag = [
      parLeToken(pool.tags.getOrIncl(crucial.magic), info),
      parRiToken(info)
    ]
    a = fromBuffer(nifTag)
  c.dest.replace a, insertPos

proc semLocal(c: var SemContext; n: var Cursor; kind: SymKind) =
  let declStart = c.dest.len
  takeToken c, n
  let delayed = handleSymDef(c, n, kind) # 0
  let beforeExportMarker = c.dest.len
  wantExportMarker c, n # 1
  var crucial = default CrucialPragma
  semPragmas c, n, crucial, kind # 2
  if crucial.magic.len > 0:
    exportMarkerBecomesNifTag c, beforeExportMarker, crucial
  case kind
  of TypevarY:
    discard semLocalType(c, n, InGenericConstraint)
    wantDot c, n
  of ParamY, LetY, VarY, ConstY, CursorY, ResultY, FldY:
    let beforeType = c.dest.len
    if n.kind == DotToken:
      # no explicit type given:
      inc n # 3
      var it = Item(n: n, typ: c.types.autoType)
      semExpr c, it # 4
      n = it.n
      insertType c, it.typ, beforeType
    else:
      let typ = semLocalType(c, n) # 3
      if n.kind == DotToken:
        # empty value
        takeToken c, n
      else:
        var it = Item(n: n, typ: typ)
        semExpr c, it # 4
        n = it.n
        patchType c, it.typ, beforeType
  else:
    assert false, "bug"
  c.addSym delayed
  wantParRi c, n
  publish c, delayed.s.name, declStart

proc semLocal(c: var SemContext; it: var Item; kind: SymKind) =
  let info = it.n.info
  semLocal c, it.n, kind
  producesVoid c, info, it.typ

proc addXint(c: var SemContext; x: xint; info: PackedLineInfo) =
  var err = false
  let val = asSigned(x, err)
  if not err:
    c.dest.add intToken(pool.integers.getOrIncl(val), info)
  else:
    let val = asUnsigned(x, err)
    if not err:
      c.dest.add uintToken(pool.uintegers.getOrIncl(val), info)
    else:
      c.buildErr info, "enum value not a constant expression"

proc evalConstIntExpr(c: var SemContext; n: var Cursor; expected: TypeCursor): xint =
  let beforeExpr = c.dest.len
  var x = Item(n: n, typ: expected)
  semExpr c, x
  n = x.n
  result = evalOrdinal(cursorAt(c.dest, beforeExpr))
  endRead c.dest

proc semEnumField(c: var SemContext; n: var Cursor; state: var EnumTypeState) =
  let declStart = c.dest.len
  takeToken c, n
  let delayed = handleSymDef(c, n, EfldY) # 0
  let beforeExportMarker = c.dest.len
  wantExportMarker c, n # 1
  var crucial = default CrucialPragma
  semPragmas c, n, crucial, EfldY # 2
  if crucial.magic.len > 0:
    exportMarkerBecomesNifTag c, beforeExportMarker, crucial
  if n.kind == DotToken or n.kind == Symbol:
    c.dest.add symToken(state.enumType, n.info)
    inc n # 3
  else:
    c.buildErr n.info, "enum field's type must be empty"

  if n.kind == DotToken:
    # empty value
    c.addXint state.thisValue, c.dest[declStart].info
    inc n
  else:
    let explicitValue = evalConstIntExpr(c, n, c.types.autoType) # 4
    if explicitValue != state.thisValue:
      state.hasHole = true
      state.thisValue = explicitValue
  c.addSym delayed
  wantParRi c, n
  publish c, delayed.s.name, declStart

proc semGenericParam(c: var SemContext; n: var Cursor) =
  if n == "typevar":
    semLocal c, n, TypevarY
  else:
    buildErr c, n.info, "expected 'typevar'"

proc semGenericParams(c: var SemContext; n: var Cursor) =
  if n.kind == DotToken:
    takeToken c, n
  elif n == "typevars":
    inc c.routine.inGeneric
    takeToken c, n
    while n.kind != ParRi:
      semGenericParam c, n
    wantParRi c, n
  elif n == $InvokeT:
    takeTree c, n
  else:
    buildErr c, n.info, "expected '.' or 'typevars'"

proc semParam(c: var SemContext; n: var Cursor) =
  if n == "param":
    semLocal c, n, ParamY
  else:
    buildErr c, n.info, "expected 'param'"

proc semParams(c: var SemContext; n: var Cursor) =
  if n.kind == DotToken:
    takeToken c, n
  elif n == "params":
    takeToken c, n
    while n.kind != ParRi:
      semParam c, n
    wantParRi c, n
  else:
    buildErr c, n.info, "expected '.' or 'params'"

proc addReturnResult(c: var SemContext; resId: SymId; info: PackedLineInfo) =
  if resId != SymId(0):
    assert c.dest[c.dest.len-1].kind == ParRi
    c.dest.shrink c.dest.len-1 # remove the ParRi
    # maybe add `return result`:
    buildTree(c.dest, RetS, info):
      c.dest.addSymUse resId, info
    c.dest.addParRi() # add it back

proc semProc(c: var SemContext; it: var Item; kind: SymKind; pass: PassKind) =
  let info = it.n.info
  let declStart = c.dest.len
  takeToken c, it.n
  let symId = declareOverloadableSym(c, it, kind)

  let beforeExportMarker = c.dest.len
  wantExportMarker c, it.n
  if it.n.kind == DotToken:
    takeToken c, it.n
  else:
    buildErr c, it.n.info, "TR pattern not implemented"
    skip it.n
  c.routine = createSemRoutine(kind, c.routine)
  # 'break' and 'continue' are valid in a template regardless of whether we
  # really have a loop or not:
  if kind == TemplateY:
    inc c.routine.inLoop
    inc c.routine.inGeneric

  try:
    c.openScope() # open parameter scope
    semGenericParams c, it.n
    semParams c, it.n
    c.routine.returnType = semReturnType(c, it.n)
    var crucial = default CrucialPragma
    semPragmas c, it.n, crucial, kind
    if crucial.magic.len > 0:
      exportMarkerBecomesNifTag c, beforeExportMarker, crucial
    if it.n.kind == DotToken:
      takeToken c, it.n
    else:
      buildErr c, it.n.info, "`effects` must be empty"
      skip it.n

    publishSignature c, symId, declStart
    if it.n.kind != DotToken:
      case pass
      of checkGenericInst:
        if it.n != "stmts":
          error "(stmts) expected, but got ", it.n
        c.openScope() # open body scope
        takeToken c, it.n
        semProcBody c, it
        c.closeScope() # close body scope
        c.closeScope() # close parameter scope
      of checkBody:
        if it.n != "stmts":
          error "(stmts) expected, but got ", it.n
        c.openScope() # open body scope
        takeToken c, it.n
        let resId = declareResult(c, it.n.info)
        semProcBody c, it
        c.closeScope() # close body scope
        c.closeScope() # close parameter scope
        addReturnResult c, resId, it.n.info
      of checkSignatures:
        c.dest.addDotToken()
        skip it.n
        c.closeScope() # close parameter scope
      of checkConceptProc:
        c.closeScope() # close parameter scope
        if it.n.kind == DotToken:
          inc it.n
        else:
          c.buildErr it.n.info, "inside a `concept` a routine cannot have a body"
          skip it.n
    else:
      takeToken c, it.n
      c.closeScope() # close parameter scope
  finally:
    c.routine = c.routine.parent
  wantParRi c, it.n
  producesVoid c, info, it.typ
  publish c, symId, declStart

proc semExprSym(c: var SemContext; it: var Item; s: Sym; start: int; flags: set[SemFlag]) =
  it.kind = s.kind
  let expected = it.typ
  if s.kind == NoSym:
    c.buildErr it.n.info, "undeclared identifier"
    it.typ = c.types.autoType
  elif s.kind == CchoiceY:
    if KeepMagics notin flags:
      c.buildErr it.n.info, "ambiguous identifier"
    it.typ = c.types.autoType
  elif s.kind in {TypeY, TypevarY}:
    let typeStart = c.dest.len
    c.dest.buildTree TypedescT, it.n.info:
      c.dest.add symToken(s.name, it.n.info)
      semTypeSym c, s, it.n.info, InLocalDecl
    it.typ = typeToCursor(c, typeStart)
    c.dest.shrink typeStart
    commonType c, it, start, expected
  else:
    let res = declToCursor(c, s)
    if KeepMagics notin flags:
      maybeInlineMagic c, res
    if res.status == LacksNothing:
      var n = res.decl
      if s.kind.isLocal or s.kind == EfldY:
        skipToLocalType n
      elif s.kind.isRoutine:
        skipToParams n
      elif s.kind == LabelY:
        discard
      else:
        # XXX enum field?
        assert false, "not implemented"
      it.typ = n
      commonType c, it, start, expected
    else:
      c.buildErr it.n.info, "could not load symbol: " & pool.syms[s.name] & "; errorCode: " & $res.status
      it.typ = c.types.autoType

proc semLocalTypeExpr(c: var SemContext, it: var Item) =
  let val = semLocalType(c, it.n)
  let start = c.dest.len
  c.dest.buildTree TypedescT, it.n.info:
    c.dest.addSubtree val
  it.typ = typeToCursor(c, start)
  c.dest.shrink start

proc semAsgn(c: var SemContext; it: var Item) =
  let info = it.n.info
  takeToken c, it.n
  var a = Item(n: it.n, typ: c.types.autoType)
  semExpr c, a # infers type of `left-hand-side`
  semExpr c, a # ensures type compatibility with `left-hand-side`
  it.n = a.n
  wantParRi c, it.n
  producesVoid c, info, it.typ

proc semEmit(c: var SemContext; it: var Item) =
  let info = it.n.info
  takeToken c, it.n
  while it.n.kind != ParRi:
    var a = Item(n: it.n, typ: c.types.autoType)
    semExpr c, a
    it.n = a.n
  wantParRi c, it.n
  producesVoid c, info, it.typ

proc semDiscard(c: var SemContext; it: var Item) =
  let info = it.n.info
  takeToken c, it.n
  if it.n.kind == DotToken:
    takeToken c, it.n
  else:
    var a = Item(n: it.n, typ: c.types.autoType)
    semExpr c, a
    it.n = a.n
    if classifyType(c, it.typ) == VoidT:
      buildErr c, it.n.info, "expression of type `" & typeToString(it.typ) & "` must not be discarded"
  wantParRi c, it.n
  producesVoid c, info, it.typ

proc semStmtBranch(c: var SemContext; it: var Item) =
  # handle statements that could be expressions
  case classifyType(c, it.typ)
  of AutoT:
    semExpr c, it
  of VoidT:
    # performs discard check:
    semStmt c, it.n
  else:
    var ex = Item(n: it.n, typ: it.typ)
    let start = c.dest.len
    semExpr c, ex
    # this is handled by commonType, since it has to be done deeply:
    #if classifyType(c, ex.typ) == VoidT:
    #  # allow statement in expression context if it is noreturn
    #  let ignore = isNoReturn(cursorAt(c.dest, start))
    #  endRead(c.dest)
    #  if not ignore:
    #    typeMismatch(c, it.n.info, ex.typ, it.typ)
    commonType(c, ex, start, it.typ)
    it.n = ex.n

proc semIf(c: var SemContext; it: var Item) =
  let info = it.n.info
  takeToken c, it.n
  if it.n.substructureKind == ElifS:
    while it.n.substructureKind == ElifS:
      takeToken c, it.n
      semBoolExpr c, it.n
      withNewScope c:
        semStmtBranch c, it
      wantParRi c, it.n
  else:
    buildErr c, it.n.info, "illformed AST: `elif` inside `if` expected"
  if it.n.substructureKind == ElseS:
    takeToken c, it.n
    withNewScope c:
      semStmtBranch c, it
    wantParRi c, it.n
  wantParRi c, it.n
  if typeKind(it.typ) == AutoT:
    producesVoid c, info, it.typ

proc isRangeNode(c: var SemContext; n: Cursor): bool =
  var n = n
  if n.exprKind notin {CallX, InfixX}:
    return false
  inc n
  let name = getIdent(c, n)
  result = name != StrId(0) and pool.strings[name] == ".."

proc semCaseOfValue(c: var SemContext; it: var Item; selectorType: TypeCursor;
                    seen: var seq[(xint, xint)]) =
  if it.n == "set":
    takeToken c, it.n
    while it.n.kind != ParRi:
      let info = it.n.info
      if isRangeNode(c, it.n):
        inc it.n # call tag
        skip it.n # `..`
        c.dest.buildTree RangeX, it.n.info:
          let a = evalConstIntExpr(c, it.n, selectorType)
          let b = evalConstIntExpr(c, it.n, selectorType)
          if seen.doesOverlapOrIncl(a, b):
            buildErr c, info, "overlapping values"
        inc it.n # right paren of call
      elif it.n.exprKind == RangeX:
        takeToken c, it.n
        let a = evalConstIntExpr(c, it.n, selectorType)
        let b = evalConstIntExpr(c, it.n, selectorType)
        if seen.doesOverlapOrIncl(a, b):
          buildErr c, info, "overlapping values"
        wantParRi c, it.n
      else:
        let a = evalConstIntExpr(c, it.n, selectorType)
        if seen.containsOrIncl(a):
          buildErr c, info, "value already handled"
    wantParRi c, it.n
  else:
    buildErr c, it.n.info, "`set` within `of` expected"
    skip it.n

proc semCase(c: var SemContext; it: var Item) =
  let info = it.n.info
  takeToken c, it.n
  var selector = Item(n: it.n, typ: c.types.autoType)
  semExpr c, selector
  it.n = selector.n
  var seen: seq[(xint, xint)] = @[]
  if it.n.substructureKind == OfS:
    while it.n.substructureKind == OfS:
      takeToken c, it.n
      semCaseOfValue c, it, selector.typ, seen
      withNewScope c:
        semStmtBranch c, it
      wantParRi c, it.n
  else:
    buildErr c, it.n.info, "illformed AST: `of` inside `case` expected"
  if it.n.substructureKind == ElseS:
    takeToken c, it.n
    withNewScope c:
      semStmtBranch c, it
    wantParRi c, it.n
  wantParRi c, it.n
  if typeKind(it.typ) == AutoT:
    producesVoid c, info, it.typ

proc semReturn(c: var SemContext; it: var Item) =
  let info = it.n.info
  takeToken c, it.n
  if c.routine.kind == NoSym:
    buildErr c, it.n.info, "`return` only allowed within a routine"
  if it.n.kind == DotToken:
    takeToken c, it.n
  else:
    var a = Item(n: it.n, typ: c.routine.returnType)
    # `return` within a template refers to the caller, so
    # we allow any type here:
    if c.routine.kind == TemplateY:
      a.typ = c.types.autoType
    semExpr c, a
    it.n = a.n
  wantParRi c, it.n
  producesNoReturn c, info, it.typ

proc semYield(c: var SemContext; it: var Item) =
  let info = it.n.info
  takeToken c, it.n
  if c.routine.kind != IterY:
    buildErr c, it.n.info, "`yield` only allowed within an `iterator`"
  if it.n.kind == DotToken:
    takeToken c, it.n
  else:
    var a = Item(n: it.n, typ: c.routine.returnType)
    semExpr c, a
    it.n = a.n
  wantParRi c, it.n
  producesVoid c, info, it.typ

proc semTypePragmas(c: var SemContext; n: var Cursor; beforeExportMarker: int) =
  var crucial = default CrucialPragma
  semPragmas c, n, crucial, TypeY # 2
  if crucial.magic.len > 0:
    exportMarkerBecomesNifTag c, beforeExportMarker, crucial

proc semTypeSection(c: var SemContext; n: var Cursor) =
  let declStart = c.dest.len
  takeToken c, n
  # name, export marker, generic params, pragmas, body
  let delayed = handleSymDef(c, n, TypeY) # 0
  let beforeExportMarker = c.dest.len
  wantExportMarker c, n # 1

  if c.phase == SemcheckSignatures or (delayed.status == OkNew and c.phase != SemcheckTopLevelSyms):
    var isGeneric: bool
    if n.kind == DotToken:
      takeToken c, n
      isGeneric = false
    else:
      openScope c
      semGenericParams c, n
      isGeneric = true

    semTypePragmas c, n, beforeExportMarker

    # body:
    if n.kind == DotToken:
      takeToken c, n
    else:
      if n.typeKind == EnumT:
        semEnumType c, n, delayed.s.name
      else:
        semLocalTypeImpl c, n, InTypeSection
    if isGeneric:
      closeScope c
  else:
    c.takeTree n # generics
    semTypePragmas c, n, beforeExportMarker
    c.takeTree n # body

  c.addSym delayed
  wantParRi c, n
  publish c, delayed.s.name, declStart

proc semTypedBinaryArithmetic(c: var SemContext; it: var Item) =
  takeToken c, it.n
  semLocalTypeImpl c, it.n, InLocalDecl
  semExpr c, it
  semExpr c, it
  wantParRi c, it.n

proc semCmp(c: var SemContext; it: var Item) =
  let beforeExpr = c.dest.len
  takeToken c, it.n
  semExpr c, it
  semExpr c, it
  wantParRi c, it.n
  commonType c, it, beforeExpr, c.types.boolType

proc literal(c: var SemContext; it: var Item; literalType: TypeCursor) =
  let beforeExpr = c.dest.len
  takeToken c, it.n
  let expected = it.typ
  it.typ = literalType
  commonType c, it, beforeExpr, expected

proc literalB(c: var SemContext; it: var Item; literalType: TypeCursor) =
  let beforeExpr = c.dest.len
  takeToken c, it.n
  wantParRi c, it.n
  let expected = it.typ
  it.typ = literalType
  commonType c, it, beforeExpr, expected

proc semTypedUnaryArithmetic(c: var SemContext; it: var Item) =
  takeToken c, it.n
  semLocalTypeImpl c, it.n, InLocalDecl
  semExpr c, it
  wantParRi c, it.n

proc semArrayConstr(c: var SemContext, it: var Item) =
  let exprStart = c.dest.len
  takeToken c, it.n
  if it.n.kind == ParRi:
    # empty array
    if it.typ.typeKind in {AutoT, VoidT}:
      buildErr c, it.n.info, "empty array needs a specified type"
    wantParRi c, it.n
    return
  var elem = Item(n: it.n, typ: c.types.autoType)
  case it.typ.typeKind
  of ArrayT: # , SeqT, OpenArrayT
    var arr = it.typ
    inc arr
    elem.typ = arr
  of AutoT: discard
  else:
    buildErr c, it.n.info, "invalid expected type for array constructor: " & typeToString(it.typ)
  # XXX index types, `index: value` etc not implemented
  semExpr c, elem
  var count = 1
  while elem.n.kind != ParRi:
    semExpr c, elem
    inc count
  it.n = elem.n
  wantParRi c, it.n
  let typeStart = c.dest.len
  c.dest.buildTree ArrayT, it.n.info:
    c.dest.addSubtree elem.typ
    c.dest.add intToken(pool.integers.getOrIncl(count), it.n.info)
  let expected = it.typ
  it.typ = typeToCursor(c, typeStart)
  c.dest.shrink typeStart
  commonType c, it, exprStart, expected

proc semSetConstr(c: var SemContext, it: var Item) =
  let exprStart = c.dest.len
  takeToken c, it.n
  if it.n.kind == ParRi:
    # empty set
    if it.typ.typeKind in {AutoT, VoidT}:
      buildErr c, it.n.info, "empty set needs a specified type"
    wantParRi c, it.n
    return
  var elem = Item(n: it.n, typ: c.types.autoType)
  case it.typ.typeKind
  of SetT:
    var t = it.typ
    inc t
    elem.typ = t
  of AutoT: discard
  else:
    buildErr c, it.n.info, "invalid expected type for set constructor: " & typeToString(it.typ)
  while elem.n.kind != ParRi:
    if isRangeNode(c, elem.n):
      inc elem.n # call tag
      skip elem.n # `..`
      c.dest.buildTree RangeX, elem.n.info:
        semExpr c, elem
        semExpr c, elem
      inc elem.n # right paren of call
    elif elem.n.exprKind == RangeX:
      skip elem.n # resem elements?
    else:
      semExpr c, elem
    # XXX check if elem.typ is too big
  it.n = elem.n
  wantParRi c, it.n
  let typeStart = c.dest.len
  c.dest.buildTree SetT, it.n.info:
    c.dest.addSubtree elem.typ
  let expected = it.typ
  it.typ = typeToCursor(c, typeStart)
  c.dest.shrink typeStart
  commonType c, it, exprStart, expected

proc semSuf(c: var SemContext, it: var Item) =
  let exprStart = c.dest.len
  takeToken c, it.n
  var num = Item(n: it.n, typ: c.types.autoType)
  semExpr c, num
  it.n = num.n
  if it.n.kind != StringLit:
    c.buildErr it.n.info, "string literal expected for suf"
    skip it.n
    return
  let expected = it.typ
  case pool.strings[it.n.litId]
  of "i": it.typ = c.types.intType
  of "i8": it.typ = c.types.int8Type
  of "i16": it.typ = c.types.int16Type
  of "i32": it.typ = c.types.int32Type
  of "i64": it.typ = c.types.int64Type
  of "u": it.typ = c.types.uintType
  of "u8": it.typ = c.types.uint8Type
  of "u16": it.typ = c.types.uint16Type
  of "u32": it.typ = c.types.uint32Type
  of "u64": it.typ = c.types.uint64Type
  of "f": it.typ = c.types.floatType
  of "f32": it.typ = c.types.float32Type
  of "f64": it.typ = c.types.float64Type
  else:
    c.buildErr it.n.info, "unknown suffix: " & pool.strings[it.n.litId]
  takeToken c, it.n # suffix
  wantParRi c, it.n # right paren
  commonType c, it, exprStart, expected

proc semTupleConstr(c: var SemContext, it: var Item) =
  let exprStart = c.dest.len
  let origExpected = it.typ
  takeToken c, it.n
  if it.n.kind == ParRi:
    wantParRi c, it.n
    it.typ = c.types.emptyTupletype
    commonType c, it, exprStart, origExpected
    return
  var expected = origExpected
  var doExpected = expected.typeKind == TupleT
  if doExpected:
    inc expected # skip tag, now at fields
  let named = it.n.exprKind == KvX
  var typ = createTokenBuf(32)
  typ.add parLeToken(pool.tags.getOrIncl($TupleT), it.n.info)
  var i = 0
  while it.n.kind != ParRi:
    typ.add parLeToken(pool.tags.getOrIncl($FldS), it.n.info) # start field
    if named:
      if it.n.exprKind != KvX:
        c.buildErr it.n.info, "expected field name for named tuple constructor"
      else:
        takeToken c, it.n
        typ.add it.n # add name
        takeToken c, it.n
    else:
      typ.add identToken(pool.strings.getOrIncl("Field" & $i), it.n.info)
      inc i
    typ.addDotToken() # export marker
    typ.addDotToken() # pragmas
    var elem = Item(n: it.n, typ: c.types.autoType)
    if doExpected:
      let fld = asLocal(expected)
      elem.typ = fld.typ
      skip expected
      if expected.kind == ParRi:
        # happens if expected tuple type has less fields than constructor
        doExpected = false
    semExpr c, elem
    it.n = elem.n
    if named:
      # should be KvX
      wantParRi c, it.n
    typ.addSubtree elem.typ # type
    typ.addDotToken() # value
    typ.addParRi() # end field
  wantParRi c, it.n
  typ.addParRi()
  let typeStart = c.dest.len
  var t = typ.cursorAt(0)
  semTupleType(c, t)
  it.typ = typeToCursor(c, typeStart)
  c.dest.shrink typeStart
  commonType c, it, exprStart, origExpected

proc semDefined(c: var SemContext; it: var Item) =
  inc it.n
  # does not consider dots for now
  let name = pool.strings[getIdent(c, it.n)]
  skipParRi it.n
  let isDefined = name in c.g.config.defines
  let beforeExpr = c.dest.len
  c.dest.addParLe(if isDefined: TrueX else: FalseX, it.n.info)
  c.dest.addParRi()
  let expected = it.typ
  it.typ = c.types.boolType
  commonType c, it, beforeExpr, expected

proc isDeclared(c: var SemContext; name: StrId): bool =
  var scope = c.currentScope
  while scope != nil:
    if name in scope.tab:
      return true
  result = name in c.importTab

proc semDeclared(c: var SemContext; it: var Item) =
  inc it.n
  # does not consider module quoted symbols for now
  let nameId = getIdent(c, it.n)
  skipParRi it.n
  let isDeclared = isDeclared(c, nameId)
  let beforeExpr = c.dest.len
  c.dest.addParLe(if isDeclared: TrueX else: FalseX, it.n.info)
  c.dest.addParRi()
  let expected = it.typ
  it.typ = c.types.boolType
  commonType c, it, beforeExpr, expected

proc semSubscript(c: var SemContext; it: var Item) =
  var n = it.n
  inc n # tag
  var lhsBuf = createTokenBuf(4)
  swap c.dest, lhsBuf
  var lhs = Item(n: n, typ: c.types.autoType)
  semExpr c, lhs, {KeepMagics}
  swap c.dest, lhsBuf
  if lhs.n.kind == Symbol and lhs.kind == TypeY and
      getTypeSection(lhs.n.symId).typevars == "typevars":
    # lhs is a generic type symbol, this is a generic invocation
    # treat it as a type expression to call semInvoke
    semLocalTypeExpr c, it
    return
  # XXX also check for proc generic instantiation, including symchoice

  # build call:
  var callBuf = createTokenBuf(16)
  callBuf.addParLe(CallX, it.n.info)
  callBuf.add identToken(pool.strings.getOrIncl("[]"), it.n.info)
  callBuf.add lhsBuf
  it.n = lhs.n
  while it.n.kind != ParRi:
    callBuf.takeTree it.n
  callBuf.addParRi()
  skipParRi it.n
  var call = Item(n: cursorAt(callBuf, 0), typ: it.typ)
  # error messages aren't specialized for now
  semCall c, call
  it.typ = call.typ

proc whichPass(c: SemContext): PassKind =
  result = if c.phase == SemcheckSignatures: checkSignatures else: checkBody

template toplevelGuard(c: var SemContext; body: untyped) =
  if c.phase == SemcheckBodies:
    body
  else:
    c.takeTree it.n

template procGuard(c: var SemContext; body: untyped) =
  if c.phase in {SemcheckSignatures, SemcheckBodies}:
    body
  else:
    c.takeTree it.n

proc semExpr(c: var SemContext; it: var Item; flags: set[SemFlag] = {}) =
  case it.n.kind
  of IntLit:
    literal c, it, c.types.intType
  of UIntLit:
    literal c, it, c.types.uintType
  of FloatLit:
    literal c, it, c.types.floatType
  of StringLit:
    literal c, it, c.types.stringType
  of CharLit:
    literal c, it, c.types.charType
  of Ident:
    let start = c.dest.len
    let s = semIdent(c, it.n)
    semExprSym c, it, s, start, flags
  of Symbol:
    let start = c.dest.len
    let s = fetchSym(c, it.n.symId)
    takeToken c, it.n
    it.kind = s.kind
    semExprSym c, it, s, start, flags
  of ParLe:
    case exprKind(it.n)
    of QuotedX:
      let start = c.dest.len
      let s = semQuoted(c, it.n)
      it.kind = s.kind
      semExprSym c, it, s, start, flags
    of NoExpr:
      case stmtKind(it.n)
      of NoStmt:
        case typeKind(it.n)
        of NoType, ObjectT, EnumT, DistinctT, ConceptT:
          buildErr c, it.n.info, "expression expected"
        of IntT, FloatT, CharT, BoolT, UIntT, VoidT, StringT, NilT, AutoT, SymKindT,
            PtrT, RefT, MutT, OutT, LentT, SinkT, UncheckedArrayT, SetT, StaticT, TypedescT,
            TupleT, ArrayT, VarargsT, ProcT, IterT:
          # every valid local type expression
          semLocalTypeExpr c, it
        of OrT, AndT, NotT, InvokeT:
          # should be handled in respective expression kinds
          discard
      of ProcS:
        procGuard c:
          semProc c, it, ProcY, whichPass(c)
      of FuncS:
        procGuard c:
          semProc c, it, FuncY, whichPass(c)
      of IterS:
        procGuard c:
          semProc c, it, IterY, whichPass(c)
      of ConverterS:
        procGuard c:
          semProc c, it, ConverterY, whichPass(c)
      of MethodS:
        procGuard c:
          semProc c, it, MethodY, whichPass(c)
      of TemplateS:
        procGuard c:
          semProc c, it, TemplateY, whichPass(c)
      of MacroS:
        procGuard c:
          semProc c, it, MacroY, whichPass(c)
      of WhileS:
        toplevelGuard c:
          semWhile c, it
      of VarS:
        toplevelGuard c:
          semLocal c, it, VarY
      of LetS:
        toplevelGuard c:
          semLocal c, it, LetY
      of CursorS:
        toplevelGuard c:
          semLocal c, it, CursorY
      of ResultS:
        toplevelGuard c:
          semLocal c, it, ResultY
      of ConstS:
        toplevelGuard c:
          semLocal c, it, ConstY
      of StmtsS: semStmtsExpr c, it
      of BreakS:
        toplevelGuard c:
          semBreak c, it
      of ContinueS:
        toplevelGuard c:
          semContinue c, it
      of CallS, CmdS:
        toplevelGuard c:
          semCall c, it
      of IncludeS: semInclude c, it
      of ImportS: semImport c, it
      of AsgnS:
        toplevelGuard c:
          semAsgn c, it
      of EmitS:
        toplevelGuard c:
          semEmit c, it
      of DiscardS:
        toplevelGuard c:
          semDiscard c, it
      of IfS:
        toplevelGuard c:
          semIf c, it
      of RetS:
        toplevelGuard c:
          semReturn c, it
      of YieldS:
        toplevelGuard c:
          semYield c, it
      of TypeS:
        let info = it.n.info
        semTypeSection c, it.n
        producesVoid c, info, it.typ
      of BlockS:
        toplevelGuard c:
          semBlock c, it
      of CaseS:
        toplevelGuard c:
          semCase c, it
      of ForS:
        # XXX
        toplevelGuard c:
          buildErr c, it.n.info, "statement not implemented"
          skip it.n
    of FalseX, TrueX:
      literalB c, it, c.types.boolType
    of InfX, NegInfX, NanX:
      literalB c, it, c.types.floatType
    of AndX, OrX:
      takeToken c, it.n
      semBoolExpr c, it.n
      semBoolExpr c, it.n
      wantParRi c, it.n
    of NotX:
      c.dest.add it.n
      takeToken c, it.n
      semBoolExpr c, it.n
      wantParRi c, it.n
    of ParX:
      takeToken c, it.n
      semExpr c, it
      wantParRi c, it.n
    of CallX, CmdX, CallStrLitX, InfixX, PrefixX:
      toplevelGuard c:
        semCall c, it
    of DotX:
      semDot c, it
    of EqX, NeqX, LeX, LtX:
      semCmp c, it
    of AshrX, AddX, SubX, MulX, DivX, ModX, ShrX, ShlX, BitandX, BitorX, BitxorX:
      semTypedBinaryArithmetic c, it
    of BitnotX, NegX:
      semTypedUnaryArithmetic c, it
    of AconstrX:
      semArrayConstr c, it
    of SetX:
      semSetConstr c, it
    of SufX:
      semSuf c, it
    of TupleConstrX:
      semTupleConstr c, it
    of DefinedX:
      semDefined c, it
    of DeclaredX:
      semDeclared c, it
    of AtX:
      semSubscript c, it
    of DerefX, PatX, AddrX, NilX, SizeofX, OconstrX, KvX,
       CastX, ConvX, RangeX, RangesX,
       HderefX, HaddrX, OconvX, HconvX, OchoiceX, CchoiceX,
       CompilesX, HighX, LowX, TypeofX, UnpackX:
      # XXX To implement
      takeToken c, it.n
      wantParRi c, it.n

  of ParRi, EofToken, SymbolDef, UnknownToken, DotToken:
    buildErr c, it.n.info, "expression expected"

proc reportErrors(c: var SemContext): int =
  let errTag = pool.tags.getOrIncl("err")
  var i = 0
  var r = Reporter(verbosity: 2, noColors: not useColors())
  result = 0
  while i < c.dest.len:
    if c.dest[i].kind == ParLe and c.dest[i].tagId == errTag:
      inc result
      let info = c.dest[i].info
      inc i
      while c.dest[i].kind == DotToken:
        r.trace infoToStr(c.dest[i].info), "instantiation from here"
        inc i
      assert c.dest[i].kind == StringLit
      r.error infoToStr(info), pool.strings[c.dest[i].litId]
      inc i
    else:
      inc i

proc writeOutput(c: var SemContext; outfile: string) =
  #var b = nifbuilder.open(outfile)
  #b.addHeader "nimony", "nim-sem"
  #b.addRaw toString(c.dest)
  #b.close()
  writeFile outfile, "(.nif24)\n" & toString(c.dest)
  createIndex outfile

proc phaseX(c: var SemContext; n: Cursor; x: SemPhase): TokenBuf =
  assert n == "stmts"
  c.phase = x
  var n = n
  takeToken c, n
  while n.kind != ParRi:
    semStmt c, n
  wantParRi c, n
  result = move c.dest

type
  ModuleFlag* = enum
    IsSystem, IsMain, SkipSystem

proc semcheck*(infile, outfile: string; config: sink NifConfig; moduleFlags: set[ModuleFlag];
               commandLineArgs: sink string) =
  var n0 = setupProgram(infile, outfile)
  var c = SemContext(
    dest: createTokenBuf(),
    types: createBuiltinTypes(),
    thisModuleSuffix: prog.main,
    g: ProgramContext(config: config),
    phase: SemcheckTopLevelSyms,
    routine: SemRoutine(kind: NoSym),
    commandLineArgs: commandLineArgs)
  c.currentScope = Scope(tab: initTable[StrId, seq[Sym]](), up: nil, kind: ToplevelScope)

  assert n0 == "stmts"
  #echo "PHASE 1"
  var n1 = phaseX(c, n0, SemcheckTopLevelSyms)
  #echo "PHASE 2: ", toString(n1)
  var n2 = phaseX(c, beginRead(n1), SemcheckSignatures)

  echo "PHASE 3: ", toString(n2)
  var n = beginRead(n2)
  c.phase = SemcheckBodies
  takeToken c, n
  while n.kind != ParRi:
    semStmt c, n
  instantiateGenerics c
  for _, val in mpairs(c.instantiatedTypes):
    let s = fetchSym(c, val)
    let res = declToCursor(c, s)
    if res.status == LacksNothing:
      c.dest.copyTree res.decl
  wantParRi c, n
  if reportErrors(c) == 0:
    writeOutput c, outfile
  else:
    quit 1<|MERGE_RESOLUTION|>--- conflicted
+++ resolved
@@ -1550,16 +1550,12 @@
     else:
       c.buildErr info, "not a type"
   else:
-<<<<<<< HEAD
-    c.buildErr info, "not a type: " & $n.kind
-=======
     if context == AllowValues:
       var it = Item(n: n, typ: c.types.autoType)
       semExpr c, it
       n = it.n
     else:
       c.buildErr info, "not a type"
->>>>>>> 12105703
 
 proc semLocalType(c: var SemContext; n: var Cursor; context = InLocalDecl): TypeCursor =
   let insertPos = c.dest.len
