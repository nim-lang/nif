#       Nimony
# (c) Copyright 2024 Andreas Rumpf
#
# See the file "license.txt", included in this
# distribution, for details about the copyright.

## Semantic checking:
## Most important task is to turn identifiers into symbols and to perform
## type checking.

import std / [tables, sets, syncio, formatfloat, assertions]
include nifprelude
import nimony_model, symtabs, builtintypes, decls, symparser,
  programs, sigmatch, magics, reporters, nifconfig, nifindexes,
  intervals, xints,
  semdata, sembasics, semos, expreval

import ".." / gear2 / modnames

# ------------------ include/import handling ------------------------

proc semStmt(c: var SemContext; n: var Cursor)

proc typeMismatch(c: var SemContext; info: PackedLineInfo; got, expected: TypeCursor) =
  c.buildErr info, "type mismatch: got: " & typeToString(got) & " but wanted: " & typeToString(expected)

proc typecheck(c: var SemContext; info: PackedLineInfo; got, expected: TypeCursor) =
  if sameTrees(expected, got):
    discard "fine"
  else:
    c.typeMismatch info, got, expected

proc combineType(c: var SemContext; info: PackedLineInfo; dest: var Cursor; src: Cursor) =
  if typeKind(dest) == AutoT:
    dest = src
  elif sameTrees(dest, src):
    discard "fine"
  else:
    c.typeMismatch info, src, dest

proc implicitlyDiscardable(n: Cursor, noreturnOnly = false): bool =
  template checkBranch(branch) =
    if not implicitlyDiscardable(branch, noreturnOnly):
      return false

  var it = n
  #const
  #  skipForDiscardable = {nkStmtList, nkStmtListExpr,
  #    nkOfBranch, nkElse, nkFinally, nkExceptBranch,
  #    nkElifBranch, nkElifExpr, nkElseExpr, nkBlockStmt, nkBlockExpr,
  #    nkHiddenStdConv, nkHiddenSubConv, nkHiddenDeref}
  while it.kind == ParLe and stmtKind(it) in {StmtsS, BlockS}:
    inc it
    var last = it
    while true:
      skip it
      if it.kind == ParRi:
        it = last
        break
      else:
        last = it

  if it.kind != ParLe: return false
  case stmtKind(it)
  of IfS:
    inc it
    while it.kind != ParRi:
      case it.substructureKind
      of ElifS:
        inc it
        skip it # condition
        checkBranch(it)
        skip it
        skipParRi it
      of ElseS:
        inc it
        checkBranch(it)
        skip it
        skipParRi it
      else:
        error "illformed AST: `elif` or `else` inside `if` expected, got ", it
    # all branches are discardable
    result = true
  of CaseS:
    inc it
    while it.kind != ParRi:
      case it.substructureKind
      of OfS:
        inc it
        skip it # ranges
        checkBranch(it)
        skip it
        skipParRi it
      of ElifS:
        inc it
        skip it # condition
        checkBranch(it)
        skip it
        skipParRi it
      of ElseS:
        inc it
        checkBranch(it)
        skip it
        skipParRi it
      else:
        error "illformed AST: `of`, `elif` or `else` inside `case` expected, got ", it
    # all branches are discardable
    result = true
  #of TryS:
  #  checkBranch(it[0])
  #  for i in 1 ..< it.len:
  #    let branch = it[i]
  #    if branch.kind != nkFinally:
  #      checkBranch(branch[^1])
  #  # all branches are discardable
  #  result = true
  of CallS, CmdS:
    inc it
    if it.kind == Symbol:
      let sym = tryLoadSym(it.symId)
      if sym.status == LacksNothing:
        var decl = sym.decl
        if isRoutine(symKind(decl)):
          inc decl
          skip decl # name
          skip decl # exported
          skip decl # pattern
          skip decl # typevars
          skip decl # params
          skip decl # retType
          # decl should now be pragmas:
          inc decl
          let accepted =
            if noreturnOnly: {NoReturn}
            else: {Discardable, NoReturn}
          while decl.kind != ParRi:
            if pragmaKind(decl) in accepted:
              return true
            skip decl
    result = false
  of RetS, BreakS, ContinueS: # XXX also `raise`
    result = true
  else:
    result = false

proc isNoReturn(n: Cursor): bool {.inline.} =
  result = implicitlyDiscardable(n, noreturnOnly = true)

proc commonType(c: var SemContext; it: var Item; argBegin: int; expected: TypeCursor) =
  if typeKind(expected) == AutoT:
    return
  elif typeKind(it.typ) == AutoT:
    it.typ = expected
    return

  let info = it.n.info
  var m = createMatch(addr c)
  var arg = Item(n: cursorAt(c.dest, argBegin), typ: it.typ)
  if typeKind(arg.typ) == VoidT and isNoReturn(arg.n):
    # noreturn allowed in expression context
    # maybe use sem flags to restrict this to statement branches
    discard
  else:
    typematch m, expected, arg
  endRead(c.dest)
  if m.err:
    when defined(debug):
      shrink c.dest, argBegin
      c.dest.addErrorMsg m
    else:
      c.typeMismatch info, it.typ, expected
  else:
    shrink c.dest, argBegin
    c.dest.add m.args
    it.typ = expected

proc producesVoid(c: var SemContext; info: PackedLineInfo; dest: var Cursor) =
  if typeKind(dest) in {AutoT, VoidT}:
    combineType c, info, dest, c.types.voidType
  else:
    c.typeMismatch info, c.types.voidType, dest

proc producesNoReturn(c: var SemContext; info: PackedLineInfo; dest: var Cursor) =
  if typeKind(dest) in {AutoT, VoidT}:
    combineType c, info, dest, c.types.voidType
  else:
    # allowed in expression context
    discard

proc semInclude(c: var SemContext; it: var Item) =
  var files: seq[string] = @[]
  var hasError = false
  let info = it.n.info
  var x = it.n
  skip it.n
  inc x # skip the `include`
  filenameVal(x, files, hasError)

  if hasError:
    c.buildErr info, "wrong `include` statement"
  else:
    for f1 in items(files):
      let f2 = resolveFile(c, getFile(c, info), f1)
      c.meta.includedFiles.add f2
      # check for recursive include files:
      var isRecursive = false
      for a in c.includeStack:
        if a == f2:
          isRecursive = true
          break

      if not isRecursive:
        var buf = parseFile(f2, c.g.config.paths)
        c.includeStack.add f2
        #c.m.includes.add f2
        var n = cursorAt(buf, 0)
        semStmt(c, n)
        c.includeStack.setLen c.includeStack.len - 1
      else:
        var m = ""
        for i in 0..<c.includeStack.len:
          m.add shortenDir c.includeStack[i]
          m.add " -> "
        m.add shortenDir f2
        c.buildErr info, "recursive include: " & m

  producesVoid c, info, it.typ

proc importSingleFile(c: var SemContext; f1, origin: string; info: PackedLineInfo) =
  let f2 = resolveFile(c, origin, f1)
  let suffix = moduleSuffix(f2, c.g.config.paths)
  if not c.processedModules.containsOrIncl(suffix):
    c.meta.importedFiles.add f2
    if needsRecompile(f2, suffix):
      selfExec c, f2

    loadInterface suffix, c.importTab

proc cyclicImport(c: var SemContext; x: var Cursor) =
  c.buildErr x.info, "cyclic module imports are not implemented"

proc semImport(c: var SemContext; it: var Item) =
  let info = it.n.info
  var x = it.n
  skip it.n
  inc x # skip the `import`

  if x.kind == ParLe and x == "pragmax":
    inc x
    var y = x
    skip y
    if y.substructureKind == PragmasS:
      inc y
      if y.kind == Ident and pool.strings[y.litId] == "cyclic":
        cyclicImport(c, x)
        return

  var files: seq[string] = @[]
  var hasError = false
  filenameVal(x, files, hasError)
  if hasError:
    c.buildErr info, "wrong `import` statement"
  else:
    let origin = getFile(c, info)
    for f in files:
      importSingleFile c, f, origin, info

  producesVoid c, info, it.typ

# -------------------- declare `result` -------------------------

proc classifyType(c: var SemContext; n: Cursor): TypeKind =
  result = typeKind(n)

proc declareResult(c: var SemContext; info: PackedLineInfo): SymId =
  if c.routine.kind in {ProcY, FuncY, ConverterY, MethodY, MacroY} and
      classifyType(c, c.routine.returnType) != VoidT:
    let name = pool.strings.getOrIncl("result")
    result = identToSym(c, name, ResultY)
    let s = Sym(kind: ResultY, name: result,
                pos: c.dest.len)
    discard c.currentScope.addNonOverloadable(name, s)

    let declStart = c.dest.len
    buildTree c.dest, ResultS, info:
      c.dest.add symdefToken(result, info) # name
      c.dest.addDotToken() # export marker
      c.dest.addDotToken() # pragmas
      # XXX ^ pragma should be `.noinit` if the proc decl has it
      c.dest.copyTree(c.routine.returnType) # type
      c.dest.addDotToken() # value
    publish c, result, declStart
  else:
    result = SymId(0)

# -------------------- generics ---------------------------------

proc newSymId(c: var SemContext; s: SymId): SymId =
  var isGlobal = false
  var name = extractBasename(pool.syms[s], isGlobal)
  if isGlobal:
    c.makeGlobalSym(name)
  else:
    c.makeLocalSym(name)
  result = pool.syms.getOrIncl(name)

type
  SubsContext = object
    newVars: Table[SymId, SymId]
    params: ptr Table[SymId, Cursor]

proc subs(c: var SemContext; dest: var TokenBuf; sc: var SubsContext; body: Cursor) =
  var nested = 0
  var n = body
  let isAtom = n.kind != ParLe
  while true:
    case n.kind
    of UnknownToken, EofToken, DotToken, Ident, StringLit, CharLit, IntLit, UIntLit, FloatLit:
      dest.add n
    of Symbol:
      let s = n.symId
      let arg = sc.params[].getOrDefault(s)
      if arg != default(Cursor):
        dest.addSubtree arg
      else:
        let nv = sc.newVars.getOrDefault(s)
        if nv != SymId(0):
          dest.add symToken(nv, n.info)
        else:
          dest.add n # keep Symbol as it was
    of SymbolDef:
      let s = n.symId
      let newDef = newSymId(c, s)
      sc.newVars[s] = newDef
      dest.add symdefToken(newDef, n.info)
    of ParLe:
      dest.add n
      inc nested
    of ParRi:
      dest.add n
      dec nested
      if nested == 0: break
    if isAtom: break
    inc n

include templates

proc produceInvoke(c: var SemContext; dest: var TokenBuf; req: InstRequest;
                   typeVars: Cursor; info: PackedLineInfo) =
  dest.buildTree InvokeT, info:
    dest.add symToken(req.origin, info)
    var typeVars = typeVars
    if typeVars.substructureKind == TypevarsS:
      inc typeVars
      while typeVars.kind != ParRi:
        if typeVars.symKind == TypeVarY:
          var tv = typeVars
          inc tv
          dest.copyTree req.inferred[tv.symId]
        skip typeVars

proc subsGenericType(c: var SemContext; dest: var TokenBuf; req: InstRequest) =
  #[
  What we need to do is rather simple: A generic instantiation is
  the typical (type :Name ex generic_params pragmas body) tuple but
  this time the generic_params list the used `Invoke` construct for the
  instantiation.
  ]#
  let info = req.requestFrom[^1]
  let decl = getTypeSection(req.origin)
  dest.buildTree TypeS, info:
    dest.add symdefToken(req.targetSym, info)
    dest.addDotToken() # export
    produceInvoke c, dest, req, decl.typevars, info
    # take the pragmas from the origin:
    dest.copyTree decl.pragmas
    var sc = SubsContext(params: addr req.inferred)
    subs(c, dest, sc, decl.body)

proc subsGenericProc(c: var SemContext; dest: var TokenBuf; req: InstRequest) =
  let info = req.requestFrom[^1]
  let decl = getProcDecl(req.origin)
  dest.buildTree decl.kind, info:
    dest.add symdefToken(req.targetSym, info)
    if decl.exported.kind == ParLe:
      # magic?
      dest.copyTree decl.exported
    else:
      dest.addDotToken()
    dest.copyTree decl.pattern
    produceInvoke c, dest, req, decl.typevars, info

    var sc = SubsContext(params: addr req.inferred)
    subs(c, dest, sc, decl.params)
    subs(c, dest, sc, decl.retType)
    subs(c, dest, sc, decl.effects)
    subs(c, dest, sc, decl.pragmas)
    subs(c, dest, sc, decl.body)

template withFromInfo(req: InstRequest; body: untyped) =
  let oldLen = c.instantiatedFrom.len
  for jnfo in items(req.requestFrom):
    pushErrorContext c, jnfo
  body
  shrink c.instantiatedFrom, oldLen

type
  TypeDeclContext = enum
    InLocalDecl, InTypeSection, InObjectDecl, InParamDecl, InInheritanceDecl, InReturnTypeDecl, AllowValues,
    InGenericConstraint

proc semLocalTypeImpl(c: var SemContext; n: var Cursor; context: TypeDeclContext)

proc semLocalType(c: var SemContext; n: var Cursor; context = InLocalDecl): TypeCursor =
  let insertPos = c.dest.len
  semLocalTypeImpl c, n, context
  assert c.dest.len > insertPos
  result = typeToCursor(c, insertPos)

proc semTypeSection(c: var SemContext; n: var Cursor)
proc instantiateGenericType(c: var SemContext; req: InstRequest) =
  var dest = createTokenBuf(30)
  withFromInfo req:
    subsGenericType c, dest, req
    var n = beginRead(dest)
    semTypeSection c, n

type
  PassKind = enum checkSignatures, checkBody, checkGenericInst, checkConceptProc

proc semProc(c: var SemContext; it: var Item; kind: SymKind; pass: PassKind)
proc instantiateGenericProc(c: var SemContext; req: InstRequest) =
  var dest = createTokenBuf(40)
  withFromInfo req:
    subsGenericProc c, dest, req
    var it = Item(n: beginRead(dest), typ: c.types.autoType)
    #echo "now in generic proc: ", toString(it.n)
    semProc c, it, it.n.symKind, checkGenericInst

proc instantiateGenerics(c: var SemContext) =
  while c.typeRequests.len + c.procRequests.len > 0:
    # This way with `move` ensures it is safe even though
    # the semchecking of generics can add to `c.typeRequests`
    # or to `c.procRequests`. This is subtle!
    let typeReqs = move(c.typeRequests)
    for t in typeReqs: instantiateGenericType c, t
    let procReqs = move(c.procRequests)
    for p in procReqs: instantiateGenericProc c, p

# -------------------- sem checking -----------------------------

type
  SemFlag = enum
    KeepMagics
    PreferIterators

proc semExpr(c: var SemContext; it: var Item; flags: set[SemFlag] = {})

proc fetchSym(c: var SemContext; s: SymId): Sym =
  # yyy find a better solution
  var name = pool.syms[s]
  extractBasename name
  let identifier = pool.strings.getOrIncl(name)
  var it {.cursor.} = c.currentScope
  while it != nil:
    for sym in it.tab.getOrDefault(identifier):
      if sym.name == s:
        return sym
    it = it.up

  let res = tryLoadSym(s)
  if res.status == LacksNothing:
    result = Sym(kind: symKind(res.decl), name: s, pos: ImportedPos)
  else:
    result = Sym(kind: NoSym, name: s, pos: InvalidPos)

proc semBoolExpr(c: var SemContext; n: var Cursor) =
  var it = Item(n: n, typ: c.types.autoType)
  semExpr c, it
  n = it.n
  if classifyType(c, it.typ) != BoolT:
    buildErr c, it.n.info, "expected `bool` but got: " & typeToString(it.typ)

proc semConstBoolExpr(c: var SemContext; n: var Cursor) =
  let start = c.dest.len
  var it = Item(n: n, typ: c.types.autoType)
  semExpr c, it
  n = it.n
  if classifyType(c, it.typ) != BoolT:
    buildErr c, it.n.info, "expected `bool` but got: " & typeToString(it.typ)
  var e = cursorAt(c.dest, start)
  var valueBuf = evalExpr(e)
  endRead(c.dest)
  let value = cursorAt(valueBuf, 0)
  if not isConstBoolValue(value):
    if value.kind == ParLe and value.tagId == ErrT:
      c.dest.add valueBuf
    else:
      buildErr c, it.n.info, "expected constant bool value but got: " & toString(value, false)
  else:
    c.dest.shrink start
    c.dest.add valueBuf

proc semConstStrExpr(c: var SemContext; n: var Cursor) =
  let start = c.dest.len
  var it = Item(n: n, typ: c.types.autoType)
  semExpr c, it
  n = it.n
  if classifyType(c, it.typ) != StringT:
    buildErr c, it.n.info, "expected `string` but got: " & typeToString(it.typ)
  var e = cursorAt(c.dest, start)
  var valueBuf = evalExpr(e)
  endRead(c.dest)
  let value = cursorAt(valueBuf, 0)
  if not isConstStringValue(value):
    if value.kind == ParLe and value.tagId == ErrT:
      c.dest.add valueBuf
    else:
      buildErr c, it.n.info, "expected constant string value but got: " & toString(value, false)
  else:
    c.dest.shrink start
    c.dest.add valueBuf

proc semConstIntExpr(c: var SemContext; n: var Cursor) =
  let start = c.dest.len
  var it = Item(n: n, typ: c.types.autoType)
  semExpr c, it
  n = it.n
  if classifyType(c, it.typ) != IntT:
    buildErr c, it.n.info, "expected `int` but got: " & typeToString(it.typ)
  var e = cursorAt(c.dest, start)
  var valueBuf = evalExpr(e)
  endRead(c.dest)
  let value = cursorAt(valueBuf, 0)
  if not isConstIntValue(value):
    if value.kind == ParLe and value.tagId == ErrT:
      c.dest.add valueBuf
    else:
      buildErr c, it.n.info, "expected constant integer value but got: " & toString(value, false)
  else:
    c.dest.shrink start
    c.dest.add valueBuf

proc isLastSon(n: Cursor): bool =
  var n = n
  skip n
  result = n.kind == ParRi

proc semStmtsExprImpl(c: var SemContext; it: var Item) =
  while it.n.kind != ParRi:
    if not isLastSon(it.n):
      semStmt c, it.n
    else:
      semExpr c, it
  wantParRi c, it.n

proc semStmtsExpr(c: var SemContext; it: var Item) =
  takeToken c, it.n
  semStmtsExprImpl c, it

proc semProcBody(c: var SemContext; itB: var Item) =
  let beforeBodyPos = c.dest.len
  let info = itB.n.info
  var it = Item(n: itB.n, typ: c.types.autoType)
  semStmtsExprImpl c, it
  if c.routine.kind == TemplateY:
    typecheck(c, info, it.typ, c.routine.returnType)
  elif classifyType(c, it.typ) == VoidT:
    discard "ok"
  else:
    typecheck(c, info, it.typ, c.routine.returnType)
    # transform `expr` to `result = expr`:
    if c.routine.resId != SymId(0):
      var prefix = [
        parLeToken(pool.tags.getOrIncl($AsgnS), info),
        symToken(c.routine.resId, info)]
      c.dest.insert prefix, beforeBodyPos
      c.dest.addParRi()
  itB.n = it.n

proc semStmt(c: var SemContext; n: var Cursor) =
  let info = n.info
  var it = Item(n: n, typ: c.types.autoType)
  let exPos = c.dest.len
  semExpr c, it
  if classifyType(c, it.typ) in {NoType, VoidT, AutoT}:
    discard "ok"
  else:
    # analyze the expression that was just produced:
    let ex = cursorAt(c.dest, exPos)
    let discardable = implicitlyDiscardable(ex)
    endRead(c.dest)
    if not discardable:
      buildErr c, info, "expression of type `" & typeToString(it.typ) & "` must be discarded"
  n = it.n

template emptyNode(): Cursor =
  # XXX find a better solution for this
  c.types.voidType

template skipToLocalType(n) =
  inc n # skip ParLe
  inc n # skip name
  skip n # skip export marker
  skip n # skip pragmas

template skipToParams(n) =
  inc n # skip ParLe
  skip n # skip name
  skip n # skip export marker
  skip n # skip pattern
  skip n # skip generics

proc fetchType(c: var SemContext; n: Cursor; s: Sym): TypeCursor =
  if s.kind == NoSym:
    c.buildErr n.info, "undeclared identifier"
    result = c.types.autoType
  else:
    let res = declToCursor(c, s)
    if res.status == LacksNothing:
      var d = res.decl
      if s.kind.isLocal:
        skipToLocalType d
      elif s.kind.isRoutine:
        skipToParams d
      else:
        # XXX enum field, object field?
        assert false, "not implemented"
      result = d
    else:
      c.buildErr n.info, "could not load symbol: " & pool.syms[s.name] & "; errorCode: " & $res.status
      result = c.types.autoType

proc pickBestMatch(c: var SemContext; m: openArray[Match]): int =
  result = -1
  var other = -1
  for i in 0..<m.len:
    if not m[i].err:
      if result < 0:
        result = i
      else:
        case cmpMatches(m[result], m[i])
        of NobodyWins:
          other = i
        of FirstWins:
          discard "result remains the same"
        of SecondWins:
          result = i
          other = -1
  if other >= 0: result = -2 # ambiguous

const
  ConceptProcY = CchoiceY

type MagicCallKind = enum
  NonMagicCall, MagicCall, MagicCallNeedsSemcheck

proc addFn(c: var SemContext; fn: FnCandidate; fnOrig: Cursor; args: openArray[Item]): MagicCallKind =
  result = NonMagicCall
  if fn.kind in RoutineKinds:
    assert fn.sym != SymId(0)
    let res = tryLoadSym(fn.sym)
    if res.status == LacksNothing:
      var n = res.decl
      inc n # skip the symbol kind
      if n.kind == SymbolDef:
        inc n # skip the SymbolDef
        if n.kind == ParLe:
          if n.exprKind notin {AtX}:
            # magic needs semchecking after overloading
            # (at) currently produces itself so it needs to opt out
            result = MagicCallNeedsSemcheck
          else:
            result = MagicCall
          # ^ export marker position has a `(`? If so, it is a magic!
          copyKeepLineInfo c.dest[c.dest.len-1], n.load # overwrite the `(call` node with the magic itself
          inc n
          if n.kind == IntLit:
            if pool.integers[n.intId] == TypedMagic:
              c.dest.addSubtree args[0].typ
            else:
              c.dest.add n
            inc n
          if n.kind != ParRi:
            error "broken `magic`: expected ')', but got: ", n
    if result == NonMagicCall:
      c.dest.add symToken(fn.sym, fnOrig.info)
  elif fn.kind == ConceptProcY and fn.sym != SymId(0):
    c.dest.add identToken(symToIdent(fn.sym), fnOrig.info)
  else:
    c.dest.addSubtree fnOrig

proc semTemplateCall(c: var SemContext; it: var Item; fnId: SymId; beforeCall: int;
                     m: Match) =
  var expandedInto = createTokenBuf(30)

  let s = fetchSym(c, fnId)
  let res = declToCursor(c, s)
  if res.status == LacksNothing:
    let args = cursorAt(c.dest, beforeCall + 2)
    let firstVarargMatch = cursorAt(c.dest, beforeCall + 2 + m.firstVarargPosition)
    expandTemplate(c, expandedInto, res.decl, args, firstVarargMatch, addr m.inferred)
    # We took 2 cursors, so we have to do the `endRead` twice too:
    endRead(c.dest)
    endRead(c.dest)
    shrink c.dest, beforeCall
    var a = Item(n: cursorAt(expandedInto, 0), typ: c.types.autoType)
    semExpr c, a
    it.typ = a.typ
    it.kind = a.kind
  else:
    c.buildErr it.n.info, "could not load symbol: " & pool.syms[fnId] & "; errorCode: " & $res.status

proc sameIdent(sym: SymId; str: StrId): bool =
  # XXX speed this up by using the `fieldCache` idea
  var name = pool.syms[sym]
  extractBasename(name)
  result = pool.strings.getOrIncl(name) == str

proc sameIdent(a, b: SymId): bool =
  # XXX speed this up by using the `fieldCache` idea
  var x = pool.syms[a]
  extractBasename(x)
  var y = pool.syms[b]
  extractBasename(y)
  result = x == y

type
  FnCandidates = object
    a: seq[FnCandidate]
    s: HashSet[SymId]

proc addUnique(c: var FnCandidates; x: FnCandidate) =
  if not containsOrIncl(c.s, x.sym):
    c.a.add x

proc maybeAddConceptMethods(c: var SemContext; fn: StrId; typevar: SymId; cands: var FnCandidates) =
  let res = tryLoadSym(typevar)
  assert res.status == LacksNothing
  let local = asLocal(res.decl)
  if local.kind == TypevarY and local.typ.kind == Symbol:
    let concpt = local.typ.symId
    let section = getTypeSection concpt

    var ops = section.body
    inc ops  # (concept
    skip ops # .
    skip ops # .
    skip ops #   (typevar Self ...)
    if ops == "stmts":
      inc ops
      while ops.kind != ParRi:
        let sk = ops.symKind
        if sk in RoutineKinds:
          var prc = ops
          inc prc # (proc
          if prc.kind == SymbolDef and sameIdent(prc.symId, fn):
            var d = ops
            skipToParams d
            cands.addUnique FnCandidate(kind: ConceptProcY, sym: prc.symId, typ: d)
        skip ops

proc considerTypeboundOps(c: var SemContext; m: var seq[Match]; candidates: FnCandidates; args: openArray[Item], genericArgs: Cursor) =
  for candidate in candidates.a:
    m.add createMatch(addr c)
    sigmatch(m[^1], candidate, args, genericArgs)

proc requestRoutineInstance(c: var SemContext; origin: SymId; m: var Match;
                            info: PackedLineInfo): ProcInstance =
  let key = typeToCanon(m.typeArgs, 0)
  var targetSym = c.instantiatedProcs.getOrDefault(key)
  if targetSym == SymId(0):
    let targetSym = newSymId(c, origin)
    var signature = createTokenBuf(30)
    let decl = getProcDecl(origin)
    assert decl.typevars == "typevars", pool.syms[origin]
    buildTree signature, decl.kind, info:
      signature.add symdefToken(targetSym, info)
      signature.addDotToken() # a generic instance is not exported
      signature.copyTree decl.pattern
      # InvokeT for the generic params:
      signature.buildTree InvokeT, info:
        signature.add symToken(origin, info)
        signature.add m.typeArgs
      var sc = SubsContext(params: addr m.inferred)
      subs(c, signature, sc, decl.params)
      let beforeRetType = signature.len
      subs(c, signature, sc, decl.retType)
      subs(c, signature, sc, decl.pragmas)
      subs(c, signature, sc, decl.effects)
      signature.addDotToken() # no body

    result = ProcInstance(targetSym: targetSym, procType: cursorAt(signature, 0),
      returnType: cursorAt(signature, beforeRetType))
    publish targetSym, ensureMove signature

    c.instantiatedProcs[key] = targetSym
    var req = InstRequest(
      origin: origin,
      targetSym: targetSym,
      inferred: move(m.inferred)
    )
    for ins in c.instantiatedFrom: req.requestFrom.add ins
    req.requestFrom.add info

    c.procRequests.add ensureMove req
  else:
    let res = tryLoadSym(targetSym)
    assert res.status == LacksNothing
    var n = res.decl
    skipToParams n
    skip n
    result = ProcInstance(targetSym: targetSym, procType: res.decl,
      returnType: n)
  assert result.returnType.kind != UnknownToken

proc typeofCallIs(c: var SemContext; it: var Item; beforeCall: int; returnType: TypeCursor) {.inline.} =
  let expected = it.typ
  it.typ = returnType
  commonType c, it, beforeCall, expected

proc getFnIdent(c: var SemContext): StrId =
  var n = beginRead(c.dest)
  result = getIdent(c, n)
  endRead(c.dest)

type
  DotExprState = enum
    MatchedDot, FailedDot, InvalidDot

proc tryBuiltinDot(c: var SemContext; it: var Item; lhs: Item; fieldName: StrId; info: PackedLineInfo): DotExprState

proc semBuiltinSubscript(c: var SemContext; lhs: Item; it: var Item)

type
  CallState = object
    beforeCall: int
    fn: Item
    fnKind: SymKind
    callNode: PackedToken
    dest, genericDest: TokenBuf
    args: seq[Item]
    hasGenericArgs: bool
    candidates: FnCandidates

proc untypedCall(c: var SemContext; it: var Item; cs: var CallState) =
  c.dest.add cs.callNode
  c.dest.addSubtree cs.fn.n
  for a in cs.args:
    c.dest.addSubtree a.n
  typeofCallIs c, it, cs.beforeCall, c.types.autoType
  wantParRi c, it.n

proc resolveOverloads(c: var SemContext; it: var Item; cs: var CallState) =
  let genericArgs =
    if cs.hasGenericArgs: cursorAt(cs.genericDest, 0)
    else: emptyNode()

  var m: seq[Match] = @[]
  if cs.fn.n.exprKind in {OchoiceX, CchoiceX}:
    var f = cs.fn.n
    inc f
    while f.kind != ParRi:
      if f.kind == Symbol:
        let sym = f.symId
        let s = fetchSym(c, sym)
        let candidate = FnCandidate(kind: s.kind, sym: sym, typ: fetchType(c, f, s))
        m.add createMatch(addr c)
        sigmatch(m[^1], candidate, cs.args, genericArgs)
      else:
        buildErr c, cs.fn.n.info, "`choice` node does not contain `symbol`"
      inc f
    considerTypeboundOps(c, m, cs.candidates, cs.args, genericArgs)
  elif cs.fn.n.kind == Ident:
    # error should have been given above already:
    # buildErr c, fn.n.info, "attempt to call undeclared routine"
    discard
  else:
    # Keep in mind that proc vars are a thing:
    let sym = if cs.fn.n.kind == Symbol: cs.fn.n.symId else: SymId(0)
    let candidate = FnCandidate(kind: cs.fnKind, sym: sym, typ: cs.fn.typ)
    m.add createMatch(addr c)
    sigmatch(m[^1], candidate, cs.args, genericArgs)
    considerTypeboundOps(c, m, cs.candidates, cs.args, genericArgs)
  let idx = pickBestMatch(c, m)

  c.dest.add cs.callNode
  if idx >= 0:
    let finalFn = m[idx].fn
    let isMagic = c.addFn(finalFn, cs.fn.n, cs.args)
    c.dest.add m[idx].args
    wantParRi c, it.n

    if finalFn.kind == TemplateY:
      typeofCallIs c, it, cs.beforeCall, m[idx].returnType
      if c.templateInstCounter <= MaxNestedTemplates:
        inc c.templateInstCounter
        withErrorContext c, cs.callNode.info:
          semTemplateCall c, it, finalFn.sym, cs.beforeCall, m[idx]
        dec c.templateInstCounter
      else:
        buildErr c, cs.callNode.info, "recursion limit exceeded for template expansions"
    elif c.routine.inGeneric == 0 and m[idx].inferred.len > 0 and not isMagic:
      assert cs.fn.n.kind == Symbol
      let inst = c.requestRoutineInstance(cs.fn.n.symId, m[idx], cs.callNode.info)
      c.dest[cs.beforeCall+1].setSymId inst.targetSym
      typeofCallIs c, it, cs.beforeCall, inst.returnType
    else:
      typeofCallIs c, it, cs.beforeCall, m[idx].returnType

  elif idx == -2:
    buildErr c, cs.callNode.info, "ambiguous call"
    wantParRi c, it.n
  elif m.len > 0:
    wantParRi c, it.n
    var errorMsg = "Type mismatch at [position]"
    for i in 0..<m.len:
      errorMsg.add "\n"
      addErrorMsg errorMsg, m[i]
    c.dest.addParLe ErrT, cs.callNode.info
    c.dest.addStrLit errorMsg
    c.dest.addParRi()
  else:
    buildErr c, cs.callNode.info, "undeclared identifier"
    wantParRi c, it.n

proc semCall(c: var SemContext; it: var Item) =
  var cs = CallState(
    beforeCall: c.dest.len,
    callNode: it.n.load(),
    dest: createTokenBuf(16)
  )
  inc it.n
  swap c.dest, cs.dest
  cs.fn = Item(n: it.n, typ: c.types.autoType)
  var fnName = StrId(0)
  var argIndexes: seq[int] = @[]
  if cs.fn.n.exprKind == AtX:
    inc cs.fn.n # skip tag
    var lhsBuf = createTokenBuf(4)
    var lhs = Item(n: cs.fn.n, typ: c.types.autoType)
    swap c.dest, lhsBuf
    semExpr c, lhs, {KeepMagics}
    swap c.dest, lhsBuf
    cs.fn.n = lhs.n
    lhs.n = cursorAt(lhsBuf, 0)
    if lhs.n.kind == Symbol and isRoutine(lhs.kind):
      let res = tryLoadSym(lhs.n.symId)
      assert res.status == LacksNothing
      if isGeneric(asRoutine(res.decl)):
        cs.hasGenericArgs = true
        cs.genericDest = createTokenBuf(16)
        swap c.dest, cs.genericDest
        while cs.fn.n.kind != ParRi:
          # XXX semLocalType should build `static` types for values
          discard semLocalType(c, cs.fn.n)
        swap c.dest, cs.genericDest
        skipParRi cs.fn.n
        it.n = cs.fn.n
        c.dest.addSubtree lhs.n
        cs.fn.typ = lhs.typ
        cs.fn.kind = lhs.kind
        fnName = getFnIdent(c)
    if not cs.hasGenericArgs:
      semBuiltinSubscript(c, lhs, cs.fn)
      fnName = getFnIdent(c)
      it.n = cs.fn.n
  elif cs.fn.n.exprKind == DotX:
    let dotStart = c.dest.len
    let dotInfo = cs.fn.n.info
    # read through the dot expression first:
    inc cs.fn.n # skip tag
    var lhsBuf = createTokenBuf(4)
    var lhs = Item(n: cs.fn.n, typ: c.types.autoType)
    swap c.dest, lhsBuf
    semExpr c, lhs
    swap c.dest, lhsBuf
    cs.fn.n = lhs.n
    lhs.n = cursorAt(lhsBuf, 0)
    let fieldNameCursor = cs.fn.n
    let fieldName = getIdent(c, cs.fn.n)
    # skip optional inheritance depth:
    if cs.fn.n.kind == IntLit:
      inc cs.fn.n
    skipParRi cs.fn.n
    it.n = cs.fn.n
    # now interpret the dot expression:
    let dotState = tryBuiltinDot(c, cs.fn, lhs, fieldName, dotInfo)
    if dotState == FailedDot or
        # also ignore non-proc fields:
        (dotState == MatchedDot and cs.fn.typ.typeKind != ProcT):
      # turn a.b(...) into b(a, ...)
      # first, delete the output of `tryBuiltinDot`:
      c.dest.shrink dotStart
      # sem b:
      cs.fn = Item(n: fieldNameCursor, typ: c.types.autoType)
      semExpr c, cs.fn, {KeepMagics}
      fnName = getFnIdent(c)
      # add a as argument:
      let lhsIndex = c.dest.len
      c.dest.addSubtree lhs.n
      argIndexes.add lhsIndex
      # scope extension: If the type is Typevar and it has attached
      # a concept, use the concepts symbols too:
      if fnName != StrId(0) and lhs.typ.kind == Symbol:
        maybeAddConceptMethods c, fnName, lhs.typ.symId, cs.candidates
      # lhs.n escapes here, but is not read and will be set by argIndexes:
      cs.args.add lhs
  else:
    semExpr(c, cs.fn, {KeepMagics})
    fnName = getFnIdent(c)
    it.n = cs.fn.n
  cs.fnKind = cs.fn.kind
  var skipSemCheck = false
  while it.n.kind != ParRi:
    var arg = Item(n: it.n, typ: c.types.autoType)
    argIndexes.add c.dest.len
    semExpr c, arg
    if arg.typ.typeKind == UntypedT:
      skipSemCheck = true
    # scope extension: If the type is Typevar and it has attached
    # a concept, use the concepts symbols too:
    if fnName != StrId(0) and arg.typ.kind == Symbol:
      maybeAddConceptMethods c, fnName, arg.typ.symId, cs.candidates
    it.n = arg.n
<<<<<<< HEAD
    args.add arg
  assert args.len == argIndexes.len
  swap c.dest, dest
  fn.n = beginRead(dest)
  for i in 0 ..< args.len:
    args[i].n = cursorAt(dest, argIndexes[i])
  let genericArgs =
    if hasGenericArgs: cursorAt(genericDest, 0)
    else: emptyNode()

  var m: seq[Match] = @[]
  if fn.n.exprKind in {OchoiceX, CchoiceX}:
    var f = fn.n
    inc f
    while f.kind != ParRi:
      if f.kind == Symbol:
        let sym = f.symId
        let s = fetchSym(c, sym)
        let candidate = FnCandidate(kind: s.kind, sym: sym, typ: fetchType(c, f, s))
        m.add createMatch(addr c)
        sigmatch(m[^1], candidate, args, genericArgs)
      else:
        buildErr c, fn.n.info, "`choice` node does not contain `symbol`"
      inc f
    considerTypeboundOps(c, m, candidates, args, genericArgs)
  elif fn.n.kind == Ident:
    # error should have been given above already:
    # buildErr c, fn.n.info, "attempt to call undeclared routine"
    discard
  else:
    # Keep in mind that proc vars are a thing:
    let sym = if fn.n.kind == Symbol: fn.n.symId else: SymId(0)
    let candidate = FnCandidate(kind: fnKind, sym: sym, typ: fn.typ)
    m.add createMatch(addr c)
    sigmatch(m[^1], candidate, args, genericArgs)
    considerTypeboundOps(c, m, candidates, args, genericArgs)
  let idx = pickBestMatch(c, m)

  c.dest.add callNode
  if idx >= 0:
    let finalFn = m[idx].fn
    let isMagic = c.addFn(finalFn, fn.n, args)
    c.dest.add m[idx].args
    wantParRi c, it.n

    if finalFn.kind == TemplateY:
      typeofCallIs c, it, beforeCall, m[idx].returnType
      if c.templateInstCounter <= MaxNestedTemplates:
        inc c.templateInstCounter
        withErrorContext c, callNode.info:
          semTemplateCall c, it, finalFn.sym, beforeCall, addr m[idx].inferred
        dec c.templateInstCounter
      else:
        buildErr c, callNode.info, "recursion limit exceeded for template expansions"
    elif isMagic == MagicCallNeedsSemcheck:
      # semcheck produced magic expression
      var magicExprBuf = createTokenBuf(c.dest.len - beforeCall)
      magicExprBuf.addUnstructured cursorAt(c.dest, beforeCall)
      endRead(c.dest)
      c.dest.shrink beforeCall
      var magicExpr = Item(n: cursorAt(magicExprBuf, 0), typ: it.typ)
      semExpr c, magicExpr
      it.typ = magicExpr.typ
    elif c.routine.inGeneric == 0 and m[idx].inferred.len > 0 and isMagic == NonMagicCall:
      assert fn.n.kind == Symbol
      let inst = c.requestRoutineInstance(fn.n.symId, m[idx], callNode.info)
      c.dest[beforeCall+1].setSymId inst.targetSym
      typeofCallIs c, it, beforeCall, inst.returnType
    else:
      typeofCallIs c, it, beforeCall, m[idx].returnType

  elif idx == -2:
    buildErr c, callNode.info, "ambiguous call"
    wantParRi c, it.n
  elif m.len > 0:
    wantParRi c, it.n
    var errorMsg = "Type mismatch at [position]"
    for i in 0..<m.len:
      errorMsg.add "\n"
      addErrorMsg errorMsg, m[i]
    c.dest.addParLe ErrT, callNode.info
    c.dest.addStrLit errorMsg
    c.dest.addParRi()
=======
    cs.args.add arg
  assert cs.args.len == argIndexes.len
  swap c.dest, cs.dest
  cs.fn.n = beginRead(cs.dest)
  for i in 0 ..< cs.args.len:
    cs.args[i].n = cursorAt(cs.dest, argIndexes[i])
  if skipSemCheck:
    untypedCall c, it, cs
>>>>>>> 372d49a1
  else:
    resolveOverloads c, it, cs

proc findObjField(t: Cursor; name: StrId; level = 0): ObjField =
  assert t == "object"
  var n = t
  inc n # skip `(object` token
  let baseType = n
  skip n # skip basetype
  while n.kind == ParLe and n.substructureKind == FldS:
    inc n # skip FldS
    if n.kind == SymbolDef and sameIdent(n.symId, name):
      let symId = n.symId
      inc n # skip name
      skip n # export marker
      skip n # pragmas
      return ObjField(sym: symId, level: level, typ: n)
    skip n # skip name
    skip n # export marker
    skip n # pragmas
    skip n # type
    skip n # value
  if baseType.kind == Symbol:
    result = findObjField(objtypeImpl(baseType.symId), name, level+1)
  else:
    result = ObjField(level: -1)

proc tryBuiltinDot(c: var SemContext; it: var Item; lhs: Item; fieldName: StrId; info: PackedLineInfo): DotExprState =
  let exprStart = c.dest.len
  let expected = it.typ
  c.dest.addParLe(DotX, info)
  c.dest.addSubtree lhs.n
  result = FailedDot
  if fieldName == StrId(0):
    # fatal error
    c.buildErr info, "identifier after `.` expected"
    result = InvalidDot
  else:
    let t = skipModifier(lhs.typ)
    if t.kind == Symbol:
      let objType = objtypeImpl(t.symId)
      if objType.typeKind == ObjectT:
        let field = findObjField(objType, fieldName)
        if field.level >= 0:
          c.dest.add symToken(field.sym, info)
          c.dest.add intToken(pool.integers.getOrIncl(field.level), info)
          it.typ = field.typ # will be fit later with commonType
          it.kind = FldY
          result = MatchedDot
        else:
          c.buildErr info, "undeclared field: " & pool.strings[fieldName]
      else:
        c.buildErr info, "object type expected"
    elif t.typeKind == TupleT:
      var tup = t
      inc tup
      while tup.kind != ParRi:
        let field = asLocal(tup)
        if field.name.kind == SymbolDef and sameIdent(field.name.symId, fieldName):
          c.dest.add symToken(field.name.symId, info)
          it.typ = field.typ # will be fit later with commonType
          it.kind = FldY
          result = MatchedDot
          break
        skip tup
      c.dest.add intToken(pool.integers.getOrIncl(0), info)
      if result != MatchedDot:
        c.buildErr info, "undeclared field: " & pool.strings[fieldName]
    else:
      c.buildErr info, "object type expected"
  c.dest.addParRi()
  if result == MatchedDot:
    commonType c, it, exprStart, expected

proc semDot(c: var SemContext, it: var Item) =
  let exprStart = c.dest.len
  let info = it.n.info
  let expected = it.typ
  # read through the dot expression first:
  inc it.n # skip tag
  var lhsBuf = createTokenBuf(4)
  var lhs = Item(n: it.n, typ: c.types.autoType)
  swap c.dest, lhsBuf
  semExpr c, lhs
  swap c.dest, lhsBuf
  it.n = lhs.n
  lhs.n = cursorAt(lhsBuf, 0)
  let fieldNameCursor = it.n
  let fieldName = getIdent(c, it.n)
  # skip optional inheritance depth:
  if it.n.kind == IntLit:
    inc it.n
  skipParRi it.n
  # now interpret the dot expression:
  let state = tryBuiltinDot(c, it, lhs, fieldName, info)
  if state == FailedDot:
    # attempt a dot call, i.e. build b(a) from a.b
    c.dest.shrink exprStart
    var callBuf = createTokenBuf(16)
    callBuf.addParLe(CallX, info)
    callBuf.add fieldNameCursor
    callBuf.addSubtree lhs.n # add lhs as first argument
    callBuf.addParRi()
    var call = Item(n: cursorAt(callBuf, 0), typ: expected)
    # error messages aren't specialized for now
    semCall c, call
    it.typ = call.typ

proc semWhile(c: var SemContext; it: var Item) =
  let info = it.n.info
  takeToken c, it.n
  semBoolExpr c, it.n
  inc c.routine.inLoop
  withNewScope c:
    semStmt c, it.n
  dec c.routine.inLoop
  wantParRi c, it.n
  producesVoid c, info, it.typ

proc semBlock(c: var SemContext; it: var Item) =
  let info = it.n.info
  takeToken c, it.n

  inc c.routine.inBlock
  withNewScope c:
    if it.n.kind == DotToken:
      takeToken c, it.n
    else:
      let declStart = c.dest.len
      let delayed = handleSymDef(c, it.n, LabelY)
      c.addSym delayed
      publish c, delayed.s.name, declStart

    semStmt c, it.n
  dec c.routine.inBlock

  wantParRi c, it.n
  producesVoid c, info, it.typ

proc semBreak(c: var SemContext; it: var Item) =
  let info = it.n.info
  takeToken c, it.n
  if c.routine.inLoop+c.routine.inBlock == 0:
    buildErr c, it.n.info, "`break` only possible within a `while` or `block` statement"
  else:
    if it.n.kind == DotToken:
      wantDot c, it.n
    else:
      var a = Item(n: it.n, typ: c.types.autoType)
      semExpr(c, a)
      if a.kind != LabelY:
        buildErr c, it.n.info, "`break` needs a block label"
      it.n = a.n
  wantParRi c, it.n
  producesNoReturn c, info, it.typ

proc semContinue(c: var SemContext; it: var Item) =
  let info = it.n.info
  takeToken c, it.n
  if c.routine.inLoop == 0:
    buildErr c, it.n.info, "`continue` only possible within a `while` statement"
  else:
    wantDot c, it.n
  wantParRi c, it.n
  producesNoReturn c, info, it.typ

proc wantExportMarker(c: var SemContext; n: var Cursor) =
  if n.kind == DotToken:
    c.dest.add n
    inc n
  elif n.kind == Ident and pool.strings[n.litId] == "x":
    if c.currentScope.kind != ToplevelScope:
      buildErr c, n.info, "only toplevel declarations can be exported"
    else:
      c.dest.add n
    inc n
  elif n.kind == ParLe:
    # export marker could have been turned into a NIF tag
    takeTree c, n
  else:
    buildErr c, n.info, "expected '.' or 'x' for an export marker"

proc insertType(c: var SemContext; typ: TypeCursor; patchPosition: int) =
  let t = skipModifier(typ)
  c.dest.insert t, patchPosition

proc patchType(c: var SemContext; typ: TypeCursor; patchPosition: int) =
  let t = skipModifier(typ)
  c.dest.replace t, patchPosition

type
  CrucialPragma* = object
    magic: string
    bits: int
    hasVarargs: PackedLineInfo

proc semPragma(c: var SemContext; n: var Cursor; crucial: var CrucialPragma; kind: SymKind) =
  let pk = pragmaKind(n)
  case pk
  of NoPragma:
    if kind.isRoutine and (let cc = callConvKind(n); cc != NoCallConv):
      c.dest.add parLeToken(pool.tags.getOrIncl($cc), n.info)
      inc n
      c.dest.addParRi()
    else:
      buildErr c, n.info, "expected pragma"
      inc n
      c.dest.addParRi()
      #skip n
  of Magic:
    c.dest.add parLeToken(pool.tags.getOrIncl($pk), n.info)
    inc n
    if n.kind in {StringLit, Ident}:
      let m = parseMagic(pool.strings[n.litId])
      if m == mNone:
        buildErr c, n.info, "unknown `magic`"
      else:
        let (magicWord, bits) = magicToTag(m)
        crucial.magic = magicWord
        crucial.bits = bits
      takeToken c, n
    else:
      buildErr c, n.info, "`magic` pragma takes a string literal"
    c.dest.addParRi()
  of ImportC, ImportCpp, ExportC, Header:
    c.dest.add parLeToken(pool.tags.getOrIncl($pk), n.info)
    inc n
    if n.kind != ParRi:
      semConstStrExpr c, n
    c.dest.addParRi()
  of Align, Bits:
    c.dest.add parLeToken(pool.tags.getOrIncl($pk), n.info)
    inc n
    semConstIntExpr(c, n)
    c.dest.addParRi()
  of Nodecl, Selectany, Threadvar, Globalvar, Discardable, Noreturn:
    c.dest.add parLeToken(pool.tags.getOrIncl($pk), n.info)
    c.dest.addParRi()
    inc n
  of Varargs:
    crucial.hasVarargs = n.info
    c.dest.add parLeToken(pool.tags.getOrIncl($pk), n.info)
    c.dest.addParRi()
    inc n

proc semPragmas(c: var SemContext; n: var Cursor; crucial: var CrucialPragma; kind: SymKind) =
  if n.kind == DotToken:
    takeToken c, n
  elif n == "pragmas":
    takeToken c, n
    while n.kind != ParRi:
      let hasParRi = n.kind == ParLe
      if n == "kv":
        inc n
      semPragma c, n, crucial, kind
      if hasParRi:
        skipParRi n
    wantParRi c, n
  else:
    buildErr c, n.info, "expected '.' or 'pragmas'"

proc semIdentImpl(c: var SemContext; n: var Cursor; ident: StrId): Sym =
  let insertPos = c.dest.len
  let info = n.info
  let count = buildSymChoice(c, ident, info, InnerMost)
  if count == 1:
    let sym = c.dest[insertPos+1].symId
    c.dest.shrink insertPos
    c.dest.add symToken(sym, info)
    result = fetchSym(c, sym)
  else:
    result = Sym(kind: if count == 0: NoSym else: CchoiceY)

proc semIdent(c: var SemContext; n: var Cursor): Sym =
  result = semIdentImpl(c, n, n.litId)
  inc n

proc semQuoted(c: var SemContext; n: var Cursor): Sym =
  let nameId = unquote(n)
  result = semIdentImpl(c, n, nameId)

proc maybeInlineMagic(c: var SemContext; res: LoadResult) =
  if res.status == LacksNothing:
    var n = res.decl
    inc n # skip the symbol kind
    if n.kind == SymbolDef:
      inc n # skip the SymbolDef
      if n.kind == ParLe:
        # ^ export marker position has a `(`? If so, it is a magic!
        c.dest[c.dest.len-1] = n.load
        inc n
        while true:
          c.dest.add n
          if n.kind == ParRi: break
          inc n

proc semTypeSym(c: var SemContext; s: Sym; info: PackedLineInfo; context: TypeDeclContext) =
  if s.kind in {TypeY, TypevarY}:
    let res = tryLoadSym(s.name)
    let beforeMagic = c.dest.len
    maybeInlineMagic c, res
    let afterMagic = c.dest.len
    if s.kind == TypevarY:
      # likely was not magic
      # maybe substitution performed here?
      inc c.usedTypevars
    elif beforeMagic != afterMagic:
      # was magic, nothing to do
      discard
    else:
      let typ = asTypeDecl(res.decl)
      if typ.body.typeKind in {ObjectT, EnumT, DistinctT, ConceptT}:
        # types that should stay as symbols, see sigmatch.matchSymbol
        discard
      else:
        # remove symbol, inline type:
        c.dest.shrink c.dest.len-1
        var t = typ.body
        semLocalTypeImpl c, t, context
  elif s.kind != NoSym:
    c.buildErr info, "type name expected, but got: " & pool.syms[s.name]
  else:
    c.buildErr info, "unknown type name"

proc semParams(c: var SemContext; n: var Cursor)
proc semLocal(c: var SemContext; n: var Cursor; kind: SymKind)

proc semObjectType(c: var SemContext; n: var Cursor) =
  takeToken c, n
  # inherits from?
  if n.kind == DotToken:
    takeToken c, n
  else:
    semLocalTypeImpl c, n, InLocalDecl
  if n.kind == DotToken:
    takeToken c, n
  else:
    # object fields:
    withNewScope c:
      while n.substructureKind == FldS:
        semLocal(c, n, FldY)
  wantParRi c, n

proc semTupleType(c: var SemContext; n: var Cursor) =
  takeToken c, n
  # tuple fields:
  withNewScope c:
    while n.substructureKind == FldS:
      semLocal(c, n, FldY)
  wantParRi c, n

type
  EnumTypeState = object
    isBoolType: bool # `bool` is a magic enum and needs special handling
    enumType: SymId
    thisValue: xint
    hasHole: bool

proc semEnumField(c: var SemContext; n: var Cursor; state: var EnumTypeState)

proc semEnumType(c: var SemContext; n: var Cursor; enumType: SymId; beforeExportMarker: int) =
  # XXX Propagate hasHole somehow
  takeToken c, n
  let magicToken = c.dest[beforeExportMarker]
  var state = EnumTypeState(enumType: enumType, thisValue: createXint(0'i64), hasHole: false,
    isBoolType: magicToken.kind == ParLe and pool.tags[magicToken.tagId] == $BoolT)
  while n.substructureKind == EfldS:
    semEnumField(c, n, state)
    inc state.thisValue
  wantParRi c, n

proc declareConceptSelf(c: var SemContext; info: PackedLineInfo) =
  let name = pool.strings.getOrIncl("Self")
  let result = identToSym(c, name, TypevarY)
  let s = Sym(kind: TypevarY, name: result,
              pos: c.dest.len)
  discard c.currentScope.addNonOverloadable(name, s)
  let declStart = c.dest.len
  buildTree c.dest, TypevarY, info:
    c.dest.add symdefToken(result, info) # name
    c.dest.addDotToken() # export marker
    c.dest.addDotToken() # pragmas
    c.dest.addDotToken() # typ
    c.dest.addDotToken() # value
  publish c, result, declStart

proc semConceptType(c: var SemContext; n: var Cursor) =
  takeToken c, n
  wantDot c, n
  wantDot c, n
  declareConceptSelf c, n.info
  skip n # skip dot or previous `Self` declaration
  if n != "stmts":
    error "(stmts) expected, but got: ", n
  takeToken c, n
  withNewScope c:
    while true:
      let k = n.symKind
      if k in RoutineKinds:
        var it = Item(n: n, typ: c.types.voidType)
        semProc(c, it, k, checkConceptProc)
        n = it.n
      else:
        break
  wantParRi c, n
  wantParRi c, n

proc instGenericType(c: var SemContext; dest: var TokenBuf; info: PackedLineInfo;
                     origin, targetSym: SymId; decl: TypeDecl; args: Cursor) =
  #[
  What we need to do is rather simple: A generic instantiation is
  the typical (type :Name ex generic_params pragmas body) tuple but
  this time the generic_params list the used `Invoke` construct for the
  instantiation.
  ]#
  var inferred = initTable[SymId, Cursor]()
  var err = 0
  dest.buildTree TypeS, info:
    dest.add symdefToken(targetSym, info)
    dest.addDotToken() # export
    dest.buildTree InvokeT, info:
      dest.add symToken(origin, info)
      var a = args
      var typevars = decl.typevars
      inc typevars
      while a.kind != ParRi and typevars.kind != ParRi:
        var tv = typevars
        assert tv == "typevar"
        inc tv
        assert tv.kind == SymbolDef
        inferred[tv.symId] = a
        takeTree dest, a
        skip typevars
      if a.kind != ParRi:
        err = -1
      elif typevars.kind != ParRi:
        err = 1
    # take the pragmas from the origin:
    dest.copyTree decl.pragmas
    if err == 0:
      var sc = SubsContext(params: addr inferred)
      subs(c, dest, sc, decl.body)
    elif err == 1:
      dest.buildLocalErr info, "too few generic arguments provided"
    else:
      dest.buildLocalErr info, "too many generic arguments provided"

proc semInvoke(c: var SemContext; n: var Cursor) =
  let typeStart = c.dest.len
  let info = n.info
  takeToken c, n # copy `at`
  semLocalTypeImpl c, n, InLocalDecl

  var headId: SymId = SymId(0)
  var decl = default TypeDecl
  var magicKind = NoType
  var ok = false
  if c.dest[typeStart+1].kind == Symbol:
    headId = c.dest[typeStart+1].symId
    decl = getTypeSection(headId)
    if decl.kind != TypeY:
      c.buildErr info, "cannot attempt to instantiate a non-type"
    if decl.typevars != "typevars":
      c.buildErr info, "cannot attempt to instantiate a concrete type"
    else:
      ok = true
  else:
    # symbol may have inlined into a magic
    let head = cursorAt(c.dest, typeStart+1)
    let kind = head.typeKind
    endRead(c.dest)
    if kind in {ArrayT, VarargsT,
      PtrT, RefT, UncheckedArrayT, SetT, StaticT, TypedescT}:
      # magics that can be invoked
      magicKind = kind
      ok = true
    else:
      c.buildErr info, "cannot attempt to instantiate a non-type"

  var genericArgs = 0
  swap c.usedTypevars, genericArgs
  let beforeArgs = c.dest.len
  while n.kind != ParRi:
    semLocalTypeImpl c, n, AllowValues
  swap c.usedTypevars, genericArgs
  wantParRi c, n
  if genericArgs == 0 and ok:
    # we have to be eager in generic type instantiations so that type-checking
    # can do its job properly:
    let key = typeToCanon(c.dest, typeStart)
    if c.instantiatedTypes.hasKey(key):
      c.dest.add symToken(c.instantiatedTypes[key], info)
    else:
      var args = cursorAt(c.dest, beforeArgs)
      if magicKind != NoType:
        var magicExpr = createTokenBuf(8)
        magicExpr.addParLe(magicKind, info)
        # reorder invocation according to type specifications:
        case magicKind
        of ArrayT:
          # invoked as array[len, elem], but needs to become (array elem len)
          let indexPart = args
          skip args
          magicExpr.takeTree args # element type
          magicExpr.addSubtree indexPart
          skipParRi args
        of PtrT, RefT, UncheckedArrayT, SetT, StaticT, TypedescT:
          # unary invocations
          magicExpr.takeTree args
          skipParRi args
        of VarargsT:
          magicExpr.takeTree args
          if args.kind != ParRi:
            # optional varargs call
            magicExpr.takeTree args
          skipParRi args
        else:
          raiseAssert "unreachable" # see type kind check for magicKind
        magicExpr.addParRi()
        c.dest.endRead()
        c.dest.shrink typeStart
        var m = cursorAt(magicExpr, 0)
        semLocalTypeImpl c, m, InLocalDecl
        return
      let targetSym = newSymId(c, headId)
      var instance = createTokenBuf(30)
      instGenericType c, instance, info, headId, targetSym, decl, args
      c.dest.endRead()
      publish targetSym, ensureMove instance
      c.instantiatedTypes[key] = targetSym
      c.dest.shrink typeStart
      c.dest.add symToken(targetSym, info)

proc addVarargsParameter(c: var SemContext; paramsAt: int; info: PackedLineInfo) =
  const vanon = "vanon"
  var varargsParam = @[
    parLeToken(ParamS, info),
    identToken(pool.strings.getOrIncl(vanon), info),
    dotToken(info), # export marker
    dotToken(info), # pragmas
    parLeToken(VarargsT, info),
    parRiToken(info),
    dotToken(info), # value
    parRiToken(info)
  ]
  if c.dest[paramsAt].kind == DotToken:
    c.dest[paramsAt] = parLeToken(ParamsS, info)
    varargsParam.add parRiToken(info)
    c.dest.insert fromBuffer(varargsParam), paramsAt+1
  else:
    var n = cursorAt(c.dest, paramsAt)
    if n.substructureKind == ParamsS:
      inc n
      while n.kind != ParRi:
        if n.substructureKind == ParamS:
          inc n
          let lit = getIdent(c, n)
          if lit != StrId(0) and pool.strings[lit] == vanon:
            # already added:
            endRead(c.dest)
            return
          skipToEnd n
        else:
          break
      let insertPos = cursorToPosition(c.dest, n)
      endRead(c.dest)
      c.dest.insert fromBuffer(varargsParam), insertPos

proc semLocalTypeImpl(c: var SemContext; n: var Cursor; context: TypeDeclContext) =
  let info = n.info
  case n.kind
  of Ident:
    let s = semIdent(c, n)
    semTypeSym c, s, info, context
  of Symbol:
    let s = fetchSym(c, n.symId)
    c.dest.add n
    inc n
    semTypeSym c, s, info, context
  of ParLe:
    case typeKind(n)
    of NoType:
      if exprKind(n) == QuotedX:
        let s = semQuoted(c, n)
        semTypeSym c, s, info, context
      elif context == AllowValues:
        var it = Item(n: n, typ: c.types.autoType)
        semExpr c, it
        n = it.n
      else:
        c.buildErr info, "not a type"
    of IntT, FloatT, CharT, BoolT, UIntT, VoidT, StringT, NilT, AutoT, SymKindT, UntypedT:
      takeTree c, n
    of PtrT, RefT, MutT, OutT, LentT, SinkT, NotT, UncheckedArrayT, SetT, StaticT, TypedescT:
      takeToken c, n
      semLocalTypeImpl c, n, context
      wantParRi c, n
    of OrT, AndT:
      takeToken c, n
      semLocalTypeImpl c, n, context
      semLocalTypeImpl c, n, context
      wantParRi c, n
    of TupleT:
      semTupleType c, n
    of ArrayT:
      takeToken c, n
      semLocalTypeImpl c, n, context
      semLocalTypeImpl c, n, AllowValues
      wantParRi c, n
    of VarargsT:
      takeToken c, n
      if n.kind != ParRi:
        semLocalTypeImpl c, n, context
        if n.kind == DotToken:
          takeToken c, n
        else:
          var it = Item(n: n, typ: c.types.autoType)
          semExpr c, it
          # XXX Check the expression is a symchoice or a sym
          n = it.n
      wantParRi c, n
    of ObjectT:
      if context != InTypeSection:
        c.buildErr info, "`object` type must be defined in a `type` section"
        skip n
      else:
        semObjectType c, n
    of EnumT:
      c.buildErr info, "`enum` type must be defined in a `type` section"
      skip n
    of ConceptT:
      if context != InTypeSection:
        c.buildErr info, "`concept` type must be defined in a `type` section"
        skip n
      else:
        semConceptType c, n
    of DistinctT:
      if context != InTypeSection:
        c.buildErr info, "`distinct` type must be defined in a `type` section"
        skip n
      else:
        takeToken c, n
        semLocalTypeImpl c, n, context
        wantParRi c, n
    of ProcT, IterT:
      takeToken c, n
      wantDot c, n # name
      let beforeParams = c.dest.len
      semParams c, n
      semLocalTypeImpl c, n, InReturnTypeDecl
      var crucial = default CrucialPragma
      semPragmas c, n, crucial, ProcY
      wantParRi c, n
      if crucial.hasVarargs.isValid:
        addVarargsParameter c, beforeParams, crucial.hasVarargs
    of InvokeT:
      semInvoke c, n
  of DotToken:
    if context in {InReturnTypeDecl, InGenericConstraint}:
      takeToken c, n
    else:
      c.buildErr info, "not a type"
  else:
    if context == AllowValues:
      var it = Item(n: n, typ: c.types.autoType)
      semExpr c, it
      n = it.n
    else:
      c.buildErr info, "not a type"

proc semReturnType(c: var SemContext; n: var Cursor): TypeCursor =
  result = semLocalType(c, n, InReturnTypeDecl)

proc exportMarkerBecomesNifTag(c: var SemContext; insertPos: int; crucial: CrucialPragma) =
  assert crucial.magic.len > 0
  let info = c.dest[insertPos].info

  var a: Cursor
  if crucial.bits != 0:
    let nifTag = [
      parLeToken(pool.tags.getOrIncl(crucial.magic), info),
      intToken(pool.integers.getOrIncl(crucial.bits), info),
      parRiToken(info)
    ]
    a = fromBuffer(nifTag)
  else:
    let nifTag = [
      parLeToken(pool.tags.getOrIncl(crucial.magic), info),
      parRiToken(info)
    ]
    a = fromBuffer(nifTag)
  c.dest.replace a, insertPos

proc semLocal(c: var SemContext; n: var Cursor; kind: SymKind) =
  let declStart = c.dest.len
  takeToken c, n
  let delayed = handleSymDef(c, n, kind) # 0
  let beforeExportMarker = c.dest.len
  wantExportMarker c, n # 1
  var crucial = default CrucialPragma
  semPragmas c, n, crucial, kind # 2
  if crucial.magic.len > 0:
    exportMarkerBecomesNifTag c, beforeExportMarker, crucial
  case kind
  of TypevarY:
    discard semLocalType(c, n, InGenericConstraint)
    wantDot c, n
  of ParamY, LetY, VarY, ConstY, CursorY, ResultY, FldY:
    let beforeType = c.dest.len
    if n.kind == DotToken:
      # no explicit type given:
      inc n # 3
      var it = Item(n: n, typ: c.types.autoType)
      semExpr c, it # 4
      n = it.n
      insertType c, it.typ, beforeType
    else:
      let typ = semLocalType(c, n) # 3
      if n.kind == DotToken:
        # empty value
        takeToken c, n
      else:
        var it = Item(n: n, typ: typ)
        semExpr c, it # 4
        n = it.n
        patchType c, it.typ, beforeType
  else:
    assert false, "bug"
  c.addSym delayed
  wantParRi c, n
  publish c, delayed.s.name, declStart

proc semLocal(c: var SemContext; it: var Item; kind: SymKind) =
  let info = it.n.info
  semLocal c, it.n, kind
  producesVoid c, info, it.typ

proc addXint(c: var SemContext; x: xint; info: PackedLineInfo) =
  var err = false
  let val = asSigned(x, err)
  if not err:
    c.dest.add intToken(pool.integers.getOrIncl(val), info)
  else:
    let val = asUnsigned(x, err)
    if not err:
      c.dest.add uintToken(pool.uintegers.getOrIncl(val), info)
    else:
      c.buildErr info, "enum value not a constant expression"

proc evalConstIntExpr(c: var SemContext; n: var Cursor; expected: TypeCursor): xint =
  let beforeExpr = c.dest.len
  var x = Item(n: n, typ: expected)
  semExpr c, x
  n = x.n
  result = evalOrdinal(cursorAt(c.dest, beforeExpr))
  endRead c.dest

proc semEnumField(c: var SemContext; n: var Cursor; state: var EnumTypeState) =
  let declStart = c.dest.len
  takeToken c, n
  let delayed = handleSymDef(c, n, EfldY) # 0
  let beforeExportMarker = c.dest.len
  wantExportMarker c, n # 1
  var crucial = default CrucialPragma
  semPragmas c, n, crucial, EfldY # 2
  if state.isBoolType and crucial.magic.len == 0:
    # bool type, set magic to fields if unset
    if state.thisValue == zero():
      crucial.magic = "false"
    else:
      crucial.magic = "true"
  if crucial.magic.len > 0:
    exportMarkerBecomesNifTag c, beforeExportMarker, crucial
  if n.kind == DotToken or n.kind == Symbol:
    if state.isBoolType:
      c.dest.addParLe(BoolT, n.info)
      c.dest.addParRi()
    else:
      c.dest.add symToken(state.enumType, n.info)
    inc n # 3
  else:
    c.buildErr n.info, "enum field's type must be empty"

  if n.kind == DotToken:
    # empty value
    c.addXint state.thisValue, c.dest[declStart].info
    inc n
  else:
    let explicitValue = evalConstIntExpr(c, n, c.types.autoType) # 4
    if explicitValue != state.thisValue:
      state.hasHole = true
      state.thisValue = explicitValue
  c.addSym delayed
  wantParRi c, n
  publish c, delayed.s.name, declStart

proc semGenericParam(c: var SemContext; n: var Cursor) =
  if n == "typevar":
    semLocal c, n, TypevarY
  else:
    buildErr c, n.info, "expected 'typevar'"

proc semGenericParams(c: var SemContext; n: var Cursor) =
  if n.kind == DotToken:
    takeToken c, n
  elif n == "typevars":
    inc c.routine.inGeneric
    takeToken c, n
    while n.kind != ParRi:
      semGenericParam c, n
    wantParRi c, n
  elif n == $InvokeT:
    takeTree c, n
  else:
    buildErr c, n.info, "expected '.' or 'typevars'"

proc semParam(c: var SemContext; n: var Cursor) =
  if n == "param":
    semLocal c, n, ParamY
  else:
    buildErr c, n.info, "expected 'param'"

proc semParams(c: var SemContext; n: var Cursor) =
  if n.kind == DotToken:
    takeToken c, n
  elif n == "params":
    takeToken c, n
    while n.kind != ParRi:
      semParam c, n
    wantParRi c, n
  else:
    buildErr c, n.info, "expected '.' or 'params'"

proc addReturnResult(c: var SemContext; resId: SymId; info: PackedLineInfo) =
  if resId != SymId(0):
    assert c.dest[c.dest.len-1].kind == ParRi
    c.dest.shrink c.dest.len-1 # remove the ParRi
    # maybe add `return result`:
    buildTree(c.dest, RetS, info):
      c.dest.addSymUse resId, info
    c.dest.addParRi() # add it back

proc semProc(c: var SemContext; it: var Item; kind: SymKind; pass: PassKind) =
  let info = it.n.info
  let declStart = c.dest.len
  takeToken c, it.n
  let symId = declareOverloadableSym(c, it, kind)

  let beforeExportMarker = c.dest.len
  wantExportMarker c, it.n
  if it.n.kind == DotToken:
    takeToken c, it.n
  else:
    buildErr c, it.n.info, "TR pattern not implemented"
    skip it.n
  c.routine = createSemRoutine(kind, c.routine)
  # 'break' and 'continue' are valid in a template regardless of whether we
  # really have a loop or not:
  if kind == TemplateY:
    inc c.routine.inLoop
    inc c.routine.inGeneric

  try:
    c.openScope() # open parameter scope
    semGenericParams c, it.n
    let beforeParams = c.dest.len
    semParams c, it.n
    c.routine.returnType = semReturnType(c, it.n)
    var crucial = default CrucialPragma
    semPragmas c, it.n, crucial, kind
    if crucial.hasVarargs.isValid:
      addVarargsParameter c, beforeParams, crucial.hasVarargs
    if crucial.magic.len > 0:
      exportMarkerBecomesNifTag c, beforeExportMarker, crucial
    if it.n.kind == DotToken:
      takeToken c, it.n
    else:
      buildErr c, it.n.info, "`effects` must be empty"
      skip it.n

    publishSignature c, symId, declStart
    if it.n.kind != DotToken:
      case pass
      of checkGenericInst:
        if it.n != "stmts":
          error "(stmts) expected, but got ", it.n
        c.openScope() # open body scope
        takeToken c, it.n
        semProcBody c, it
        c.closeScope() # close body scope
        c.closeScope() # close parameter scope
      of checkBody:
        if it.n != "stmts":
          error "(stmts) expected, but got ", it.n
        c.openScope() # open body scope
        takeToken c, it.n
        let resId = declareResult(c, it.n.info)
        semProcBody c, it
        c.closeScope() # close body scope
        c.closeScope() # close parameter scope
        addReturnResult c, resId, it.n.info
      of checkSignatures:
        c.takeTree it.n
        c.closeScope() # close parameter scope
      of checkConceptProc:
        c.closeScope() # close parameter scope
        if it.n.kind == DotToken:
          inc it.n
        else:
          c.buildErr it.n.info, "inside a `concept` a routine cannot have a body"
          skip it.n
    else:
      takeToken c, it.n
      c.closeScope() # close parameter scope
  finally:
    c.routine = c.routine.parent
  wantParRi c, it.n
  producesVoid c, info, it.typ
  publish c, symId, declStart

proc semExprSym(c: var SemContext; it: var Item; s: Sym; start: int; flags: set[SemFlag]) =
  it.kind = s.kind
  let expected = it.typ
  if s.kind == NoSym:
    if pool.syms.hasId(s.name):
      c.buildErr it.n.info, "undeclared identifier: " & pool.syms[s.name]
    else:
      c.buildErr it.n.info, "undeclared identifier"
    it.typ = c.types.autoType
  elif s.kind == CchoiceY:
    if KeepMagics notin flags:
      c.buildErr it.n.info, "ambiguous identifier"
    it.typ = c.types.autoType
  elif s.kind in {TypeY, TypevarY}:
    let typeStart = c.dest.len
    c.dest.buildTree TypedescT, it.n.info:
      c.dest.add symToken(s.name, it.n.info)
      semTypeSym c, s, it.n.info, InLocalDecl
    it.typ = typeToCursor(c, typeStart)
    c.dest.shrink typeStart
    commonType c, it, start, expected
  else:
    let res = declToCursor(c, s)
    if KeepMagics notin flags:
      maybeInlineMagic c, res
    if res.status == LacksNothing:
      var n = res.decl
      if s.kind.isLocal or s.kind == EfldY:
        skipToLocalType n
      elif s.kind.isRoutine:
        skipToParams n
      elif s.kind == LabelY:
        discard
      else:
        # XXX enum field?
        assert false, "not implemented"
      it.typ = n
      commonType c, it, start, expected
    else:
      c.buildErr it.n.info, "could not load symbol: " & pool.syms[s.name] & "; errorCode: " & $res.status
      it.typ = c.types.autoType

proc semLocalTypeExpr(c: var SemContext, it: var Item) =
  let val = semLocalType(c, it.n)
  let start = c.dest.len
  c.dest.buildTree TypedescT, it.n.info:
    c.dest.addSubtree val
  it.typ = typeToCursor(c, start)
  c.dest.shrink start

proc semAsgn(c: var SemContext; it: var Item) =
  let info = it.n.info
  takeToken c, it.n
  var a = Item(n: it.n, typ: c.types.autoType)
  semExpr c, a # infers type of `left-hand-side`
  semExpr c, a # ensures type compatibility with `left-hand-side`
  it.n = a.n
  wantParRi c, it.n
  producesVoid c, info, it.typ

proc semEmit(c: var SemContext; it: var Item) =
  let info = it.n.info
  takeToken c, it.n
  while it.n.kind != ParRi:
    var a = Item(n: it.n, typ: c.types.autoType)
    semExpr c, a
    it.n = a.n
  wantParRi c, it.n
  producesVoid c, info, it.typ

proc semDiscard(c: var SemContext; it: var Item) =
  let info = it.n.info
  takeToken c, it.n
  if it.n.kind == DotToken:
    takeToken c, it.n
  else:
    var a = Item(n: it.n, typ: c.types.autoType)
    semExpr c, a
    it.n = a.n
    if classifyType(c, it.typ) == VoidT:
      buildErr c, it.n.info, "expression of type `" & typeToString(it.typ) & "` must not be discarded"
  wantParRi c, it.n
  producesVoid c, info, it.typ

proc semStmtBranch(c: var SemContext; it: var Item) =
  # handle statements that could be expressions
  case classifyType(c, it.typ)
  of AutoT:
    semExpr c, it
  of VoidT:
    # performs discard check:
    semStmt c, it.n
  else:
    var ex = Item(n: it.n, typ: it.typ)
    let start = c.dest.len
    semExpr c, ex
    # this is handled by commonType, since it has to be done deeply:
    #if classifyType(c, ex.typ) == VoidT:
    #  # allow statement in expression context if it is noreturn
    #  let ignore = isNoReturn(cursorAt(c.dest, start))
    #  endRead(c.dest)
    #  if not ignore:
    #    typeMismatch(c, it.n.info, ex.typ, it.typ)
    commonType(c, ex, start, it.typ)
    it.n = ex.n

proc semIf(c: var SemContext; it: var Item) =
  let info = it.n.info
  takeToken c, it.n
  if it.n.substructureKind == ElifS:
    while it.n.substructureKind == ElifS:
      takeToken c, it.n
      semBoolExpr c, it.n
      withNewScope c:
        semStmtBranch c, it
      wantParRi c, it.n
  else:
    buildErr c, it.n.info, "illformed AST: `elif` inside `if` expected"
  if it.n.substructureKind == ElseS:
    takeToken c, it.n
    withNewScope c:
      semStmtBranch c, it
    wantParRi c, it.n
  wantParRi c, it.n
  if typeKind(it.typ) == AutoT:
    producesVoid c, info, it.typ

proc semWhen(c: var SemContext; it: var Item) =
  let start = c.dest.len
  let info = it.n.info
  takeToken c, it.n
  var leaveUnresolved = false
  if it.n.substructureKind == ElifS:
    while it.n.substructureKind == ElifS:
      takeToken c, it.n
      let condStart = c.dest.len
      semConstBoolExpr c, it.n
      let condValue = cursorAt(c.dest, condStart).exprKind
      endRead(c.dest)
      if not leaveUnresolved:
        if condValue == TrueX:
          c.dest.shrink start
          semExpr c, it
          skipParRi it.n # finish elif
          skipToEnd it.n
          return
        elif condValue != FalseX:
          # erroring/unresolved condition, leave entire statement as unresolved
          leaveUnresolved = true
      takeTree c, it.n
      wantParRi c, it.n
  else:
    buildErr c, it.n.info, "illformed AST: `elif` inside `if` expected"
  if it.n.substructureKind == ElseS:
    takeToken c, it.n
    if not leaveUnresolved:
      c.dest.shrink start
      semExpr c, it
      skipParRi it.n # finish else
      skipToEnd it.n
      return
    else:
      takeTree c, it.n
    wantParRi c, it.n
  wantParRi c, it.n
  if not leaveUnresolved:
    # none of the branches evaluated, output nothing
    c.dest.shrink start

proc isRangeNode(c: var SemContext; n: Cursor): bool =
  var n = n
  if n.exprKind notin {CallX, InfixX}:
    return false
  inc n
  let name = getIdent(c, n)
  result = name != StrId(0) and pool.strings[name] == ".."

proc semCaseOfValue(c: var SemContext; it: var Item; selectorType: TypeCursor;
                    seen: var seq[(xint, xint)]) =
  if it.n == "set":
    takeToken c, it.n
    while it.n.kind != ParRi:
      let info = it.n.info
      if isRangeNode(c, it.n):
        inc it.n # call tag
        skip it.n # `..`
        c.dest.buildTree RangeX, it.n.info:
          let a = evalConstIntExpr(c, it.n, selectorType)
          let b = evalConstIntExpr(c, it.n, selectorType)
          if seen.doesOverlapOrIncl(a, b):
            buildErr c, info, "overlapping values"
        inc it.n # right paren of call
      elif it.n.exprKind == RangeX:
        takeToken c, it.n
        let a = evalConstIntExpr(c, it.n, selectorType)
        let b = evalConstIntExpr(c, it.n, selectorType)
        if seen.doesOverlapOrIncl(a, b):
          buildErr c, info, "overlapping values"
        wantParRi c, it.n
      else:
        let a = evalConstIntExpr(c, it.n, selectorType)
        if seen.containsOrIncl(a):
          buildErr c, info, "value already handled"
    wantParRi c, it.n
  else:
    buildErr c, it.n.info, "`set` within `of` expected"
    skip it.n

proc semCase(c: var SemContext; it: var Item) =
  let info = it.n.info
  takeToken c, it.n
  var selector = Item(n: it.n, typ: c.types.autoType)
  semExpr c, selector
  it.n = selector.n
  var seen: seq[(xint, xint)] = @[]
  if it.n.substructureKind == OfS:
    while it.n.substructureKind == OfS:
      takeToken c, it.n
      semCaseOfValue c, it, selector.typ, seen
      withNewScope c:
        semStmtBranch c, it
      wantParRi c, it.n
  else:
    buildErr c, it.n.info, "illformed AST: `of` inside `case` expected"
  if it.n.substructureKind == ElseS:
    takeToken c, it.n
    withNewScope c:
      semStmtBranch c, it
    wantParRi c, it.n
  wantParRi c, it.n
  if typeKind(it.typ) == AutoT:
    producesVoid c, info, it.typ

proc semForLoopVar(c: var SemContext; it: var Item; loopvarType: TypeCursor) =
  if stmtKind(it.n) == LetS:
    let declStart = c.dest.len
    takeToken c, it.n
    let delayed = handleSymDef(c, it.n, LetY)
    c.addSym delayed
    wantDot c, it.n # export marker must be empty
    wantDot c, it.n # pragmas
    copyTree c.dest, loopvarType
    skip it.n # skip over the type which might have been set already as we tend to re-sem stuff
    wantDot c, it.n # value
    wantParRi c, it.n
    publish c, delayed.s.name, declStart
  else:
    buildErr c, it.n.info, "illformed AST: `let` inside `unpackflat` expected"
    skip it.n

proc isIterator(c: var SemContext; s: SymId): bool =
  let sym = fetchSym(c, s)
  let res = declToCursor(c, sym)
  result = res.status == LacksNothing and res.decl == $IterY

proc semFor(c: var SemContext; it: var Item) =
  let info = it.n.info
  takeToken c, it.n
  var iterCall = Item(n: it.n, typ: c.types.autoType)
  let beforeCall = c.dest.len
  semExpr c, iterCall, {PreferIterators, KeepMagics}
  var isMacroLike = false
  if c.dest[beforeCall+1].kind == Symbol and c.isIterator(c.dest[beforeCall+1].symId):
    discard "fine"
  elif iterCall.typ.typeKind == UntypedT:
    isMacroLike = true
  else:
    buildErr c, it.n.info, "iterator expected"
  it.n = iterCall.n
  withNewScope c:
    case substructureKind(it.n)
    of UnpackFlatS:
      takeToken c, it.n
      if iterCall.typ.typeKind == TupleT:
        var tup = iterCall.typ
        inc tup
        while it.n.kind != ParRi and tup.kind != ParRi:
          semForLoopVar c, it, tup
          skip tup
        if it.n.kind == ParRi:
          inc it.n
          if tup.kind == ParRi:
            discard "all fine"
          else:
            buildErr c, it.n.info, "too few for loop variables"
        else:
          buildErr c, it.n.info, "too many for loop variables"
          skipToEnd it.n
      else:
        semForLoopVar c, it, iterCall.typ

      wantParRi c, it.n
    of UnpackTupS:
      # XXX To implement
      buildErr c, it.n.info, "`unpacktup` inside `for` not implemented"
      skip it.n
    else:
      buildErr c, it.n.info, "illformed AST: `unpackflat` inside `for` expected"
      skip it.n

    if isMacroLike and false:
      takeTree c.dest, it.n # don't touch the body
    else:
      inc c.routine.inLoop
      semStmt c, it.n
      dec c.routine.inLoop

  wantParRi c, it.n
  producesNoReturn c, info, it.typ

proc semReturn(c: var SemContext; it: var Item) =
  let info = it.n.info
  takeToken c, it.n
  if c.routine.kind == NoSym:
    buildErr c, it.n.info, "`return` only allowed within a routine"
  if it.n.kind == DotToken:
    takeToken c, it.n
  else:
    var a = Item(n: it.n, typ: c.routine.returnType)
    # `return` within a template refers to the caller, so
    # we allow any type here:
    if c.routine.kind == TemplateY:
      a.typ = c.types.autoType
    semExpr c, a
    it.n = a.n
  wantParRi c, it.n
  producesNoReturn c, info, it.typ

proc semYield(c: var SemContext; it: var Item) =
  let info = it.n.info
  takeToken c, it.n
  if c.routine.kind != IterY:
    buildErr c, it.n.info, "`yield` only allowed within an `iterator`"
  if it.n.kind == DotToken:
    takeToken c, it.n
  else:
    var a = Item(n: it.n, typ: c.routine.returnType)
    semExpr c, a
    it.n = a.n
  wantParRi c, it.n
  producesVoid c, info, it.typ

proc semTypePragmas(c: var SemContext; n: var Cursor; beforeExportMarker: int) =
  var crucial = default CrucialPragma
  semPragmas c, n, crucial, TypeY # 2
  if crucial.magic.len > 0:
    exportMarkerBecomesNifTag c, beforeExportMarker, crucial

proc semTypeSection(c: var SemContext; n: var Cursor) =
  let declStart = c.dest.len
  takeToken c, n
  # name, export marker, generic params, pragmas, body
  let delayed = handleSymDef(c, n, TypeY) # 0
  let beforeExportMarker = c.dest.len
  wantExportMarker c, n # 1

  if c.phase == SemcheckSignatures or (delayed.status == OkNew and c.phase != SemcheckTopLevelSyms):
    var isGeneric: bool
    if n.kind == DotToken:
      takeToken c, n
      isGeneric = false
    else:
      openScope c
      semGenericParams c, n
      isGeneric = true

    semTypePragmas c, n, beforeExportMarker

    # body:
    if n.kind == DotToken:
      takeToken c, n
    else:
      if n.typeKind == EnumT:
        semEnumType c, n, delayed.s.name, beforeExportMarker
      else:
        semLocalTypeImpl c, n, InTypeSection
    if isGeneric:
      closeScope c
  else:
    c.takeTree n # generics
    semTypePragmas c, n, beforeExportMarker
    c.takeTree n # body

  c.addSym delayed
  wantParRi c, n
  publish c, delayed.s.name, declStart

proc semTypedBinaryArithmetic(c: var SemContext; it: var Item) =
  let beforeExpr = c.dest.len
  takeToken c, it.n
  let typeStart = c.dest.len
  semLocalTypeImpl c, it.n, InLocalDecl
  let typ = typeToCursor(c, typeStart)
  semExpr c, it
  semExpr c, it
  wantParRi c, it.n
  commonType c, it, beforeExpr, typ

proc semCmp(c: var SemContext; it: var Item) =
  let beforeExpr = c.dest.len
  takeToken c, it.n
  let typeStart = c.dest.len
  semLocalTypeImpl c, it.n, InLocalDecl
  let typ = typeToCursor(c, typeStart)
  var operand = Item(n: it.n, typ: typ)
  semExpr c, operand
  semExpr c, operand
  it.n = operand.n
  wantParRi c, it.n
  commonType c, it, beforeExpr, c.types.boolType

proc literal(c: var SemContext; it: var Item; literalType: TypeCursor) =
  let beforeExpr = c.dest.len
  takeToken c, it.n
  let expected = it.typ
  it.typ = literalType
  commonType c, it, beforeExpr, expected

proc literalB(c: var SemContext; it: var Item; literalType: TypeCursor) =
  let beforeExpr = c.dest.len
  takeToken c, it.n
  wantParRi c, it.n
  let expected = it.typ
  it.typ = literalType
  commonType c, it, beforeExpr, expected

proc semTypedUnaryArithmetic(c: var SemContext; it: var Item) =
  let beforeExpr = c.dest.len
  takeToken c, it.n
  let typeStart = c.dest.len
  semLocalTypeImpl c, it.n, InLocalDecl
  let typ = typeToCursor(c, typeStart)
  semExpr c, it
  wantParRi c, it.n
  commonType c, it, beforeExpr, typ

proc semArrayConstr(c: var SemContext, it: var Item) =
  let exprStart = c.dest.len
  takeToken c, it.n
  if it.n.kind == ParRi:
    # empty array
    if it.typ.typeKind in {AutoT, VoidT}:
      buildErr c, it.n.info, "empty array needs a specified type"
    wantParRi c, it.n
    return
  var elem = Item(n: it.n, typ: c.types.autoType)
  case it.typ.typeKind
  of ArrayT: # , SeqT, OpenArrayT
    var arr = it.typ
    inc arr
    elem.typ = arr
  of AutoT: discard
  else:
    buildErr c, it.n.info, "invalid expected type for array constructor: " & typeToString(it.typ)
  # XXX index types, `index: value` etc not implemented
  semExpr c, elem
  var count = 1
  while elem.n.kind != ParRi:
    semExpr c, elem
    inc count
  it.n = elem.n
  wantParRi c, it.n
  let typeStart = c.dest.len
  c.dest.buildTree ArrayT, it.n.info:
    c.dest.addSubtree elem.typ
    c.dest.add intToken(pool.integers.getOrIncl(count), it.n.info)
  let expected = it.typ
  it.typ = typeToCursor(c, typeStart)
  c.dest.shrink typeStart
  commonType c, it, exprStart, expected

proc semSetConstr(c: var SemContext, it: var Item) =
  let exprStart = c.dest.len
  takeToken c, it.n
  if it.n.kind == ParRi:
    # empty set
    if it.typ.typeKind in {AutoT, VoidT}:
      buildErr c, it.n.info, "empty set needs a specified type"
    wantParRi c, it.n
    return
  var elem = Item(n: it.n, typ: c.types.autoType)
  case it.typ.typeKind
  of SetT:
    var t = it.typ
    inc t
    elem.typ = t
  of AutoT: discard
  else:
    buildErr c, it.n.info, "invalid expected type for set constructor: " & typeToString(it.typ)
  while elem.n.kind != ParRi:
    if isRangeNode(c, elem.n):
      inc elem.n # call tag
      skip elem.n # `..`
      c.dest.buildTree RangeX, elem.n.info:
        semExpr c, elem
        semExpr c, elem
      inc elem.n # right paren of call
    elif elem.n.exprKind == RangeX:
      skip elem.n # resem elements?
    else:
      semExpr c, elem
    # XXX check if elem.typ is too big
  it.n = elem.n
  wantParRi c, it.n
  let typeStart = c.dest.len
  c.dest.buildTree SetT, it.n.info:
    c.dest.addSubtree elem.typ
  let expected = it.typ
  it.typ = typeToCursor(c, typeStart)
  c.dest.shrink typeStart
  commonType c, it, exprStart, expected

proc semSuf(c: var SemContext, it: var Item) =
  let exprStart = c.dest.len
  takeToken c, it.n
  var num = Item(n: it.n, typ: c.types.autoType)
  semExpr c, num
  it.n = num.n
  if it.n.kind != StringLit:
    c.buildErr it.n.info, "string literal expected for suf"
    skip it.n
    return
  let expected = it.typ
  case pool.strings[it.n.litId]
  of "i": it.typ = c.types.intType
  of "i8": it.typ = c.types.int8Type
  of "i16": it.typ = c.types.int16Type
  of "i32": it.typ = c.types.int32Type
  of "i64": it.typ = c.types.int64Type
  of "u": it.typ = c.types.uintType
  of "u8": it.typ = c.types.uint8Type
  of "u16": it.typ = c.types.uint16Type
  of "u32": it.typ = c.types.uint32Type
  of "u64": it.typ = c.types.uint64Type
  of "f": it.typ = c.types.floatType
  of "f32": it.typ = c.types.float32Type
  of "f64": it.typ = c.types.float64Type
  else:
    c.buildErr it.n.info, "unknown suffix: " & pool.strings[it.n.litId]
  takeToken c, it.n # suffix
  wantParRi c, it.n # right paren
  commonType c, it, exprStart, expected

proc semTupleConstr(c: var SemContext, it: var Item) =
  let exprStart = c.dest.len
  let origExpected = it.typ
  takeToken c, it.n
  if it.n.kind == ParRi:
    wantParRi c, it.n
    it.typ = c.types.emptyTupletype
    commonType c, it, exprStart, origExpected
    return
  var expected = origExpected
  var doExpected = expected.typeKind == TupleT
  if doExpected:
    inc expected # skip tag, now at fields
  let named = it.n.exprKind == KvX
  var typ = createTokenBuf(32)
  typ.add parLeToken(pool.tags.getOrIncl($TupleT), it.n.info)
  var i = 0
  while it.n.kind != ParRi:
    typ.add parLeToken(pool.tags.getOrIncl($FldS), it.n.info) # start field
    if named:
      if it.n.exprKind != KvX:
        c.buildErr it.n.info, "expected field name for named tuple constructor"
      else:
        takeToken c, it.n
        typ.add it.n # add name
        takeToken c, it.n
    else:
      typ.add identToken(pool.strings.getOrIncl("Field" & $i), it.n.info)
      inc i
    typ.addDotToken() # export marker
    typ.addDotToken() # pragmas
    var elem = Item(n: it.n, typ: c.types.autoType)
    if doExpected:
      let fld = asLocal(expected)
      elem.typ = fld.typ
      skip expected
      if expected.kind == ParRi:
        # happens if expected tuple type has less fields than constructor
        doExpected = false
    semExpr c, elem
    it.n = elem.n
    if named:
      # should be KvX
      wantParRi c, it.n
    typ.addSubtree elem.typ # type
    typ.addDotToken() # value
    typ.addParRi() # end field
  wantParRi c, it.n
  typ.addParRi()
  let typeStart = c.dest.len
  var t = typ.cursorAt(0)
  semTupleType(c, t)
  it.typ = typeToCursor(c, typeStart)
  c.dest.shrink typeStart
  commonType c, it, exprStart, origExpected

proc semDefined(c: var SemContext; it: var Item) =
  inc it.n
  # does not consider dots for now
  let name = pool.strings[getIdent(c, it.n)]
  skipParRi it.n
  let isDefined = name in c.g.config.defines
  let beforeExpr = c.dest.len
  c.dest.addParLe(if isDefined: TrueX else: FalseX, it.n.info)
  c.dest.addParRi()
  let expected = it.typ
  it.typ = c.types.boolType
  commonType c, it, beforeExpr, expected

proc isDeclared(c: var SemContext; name: StrId): bool =
  var scope = c.currentScope
  while scope != nil:
    if name in scope.tab:
      return true
  result = name in c.importTab

proc semDeclared(c: var SemContext; it: var Item) =
  inc it.n
  # does not consider module quoted symbols for now
  let nameId = getIdent(c, it.n)
  skipParRi it.n
  let isDeclared = isDeclared(c, nameId)
  let beforeExpr = c.dest.len
  c.dest.addParLe(if isDeclared: TrueX else: FalseX, it.n.info)
  c.dest.addParRi()
  let expected = it.typ
  it.typ = c.types.boolType
  commonType c, it, beforeExpr, expected

proc semBuiltinSubscript(c: var SemContext; lhs: Item; it: var Item) =
  # it.n is after lhs, at args
  if lhs.n.kind == Symbol and lhs.kind == TypeY and
      getTypeSection(lhs.n.symId).typevars == "typevars":
    # lhs is a generic type symbol, this is a generic invocation
    # treat it as a type expression to call semInvoke
    semLocalTypeExpr c, it
    return
  # XXX also check for proc generic instantiation, including symchoice

  # build call:
  var callBuf = createTokenBuf(16)
  callBuf.addParLe(CallX, lhs.n.info)
  callBuf.add identToken(pool.strings.getOrIncl("[]"), lhs.n.info)
  callBuf.addSubtree lhs.n
  while it.n.kind != ParRi:
    callBuf.takeTree it.n
  callBuf.addParRi()
  skipParRi it.n
  var call = Item(n: cursorAt(callBuf, 0), typ: it.typ)
  # error messages aren't specialized for now
  semCall c, call
  it.typ = call.typ

proc semSubscript(c: var SemContext; it: var Item) =
  var n = it.n
  inc n # tag
  var lhsBuf = createTokenBuf(4)
  swap c.dest, lhsBuf
  var lhs = Item(n: n, typ: c.types.autoType)
  semExpr c, lhs, {KeepMagics}
  swap c.dest, lhsBuf
  it.n = lhs.n
  lhs.n = cursorAt(lhsBuf, 0)
  semBuiltinSubscript(c, lhs, it)

proc whichPass(c: SemContext): PassKind =
  result = if c.phase == SemcheckSignatures: checkSignatures else: checkBody

template toplevelGuard(c: var SemContext; body: untyped) =
  if c.phase == SemcheckBodies:
    body
  else:
    c.takeTree it.n

template procGuard(c: var SemContext; body: untyped) =
  if c.phase in {SemcheckSignatures, SemcheckBodies}:
    body
  else:
    c.takeTree it.n

proc semExpr(c: var SemContext; it: var Item; flags: set[SemFlag] = {}) =
  case it.n.kind
  of IntLit:
    literal c, it, c.types.intType
  of UIntLit:
    literal c, it, c.types.uintType
  of FloatLit:
    literal c, it, c.types.floatType
  of StringLit:
    literal c, it, c.types.stringType
  of CharLit:
    literal c, it, c.types.charType
  of Ident:
    let start = c.dest.len
    let s = semIdent(c, it.n)
    semExprSym c, it, s, start, flags
  of Symbol:
    let start = c.dest.len
    let s = fetchSym(c, it.n.symId)
    takeToken c, it.n
    semExprSym c, it, s, start, flags
  of ParLe:
    case exprKind(it.n)
    of QuotedX:
      let start = c.dest.len
      let s = semQuoted(c, it.n)
      semExprSym c, it, s, start, flags
    of NoExpr:
      case stmtKind(it.n)
      of NoStmt:
        case typeKind(it.n)
        of NoType:
          if pool.tags[it.n.tag] == "err":
            c.takeTree it.n
          else:
            buildErr c, it.n.info, "expression expected"
            skip it.n
        of ObjectT, EnumT, DistinctT, ConceptT:
          buildErr c, it.n.info, "expression expected"
          skip it.n
        of IntT, FloatT, CharT, BoolT, UIntT, VoidT, StringT, NilT, AutoT, SymKindT,
            PtrT, RefT, MutT, OutT, LentT, SinkT, UncheckedArrayT, SetT, StaticT, TypedescT,
            TupleT, ArrayT, VarargsT, ProcT, IterT, UntypedT:
          # every valid local type expression
          semLocalTypeExpr c, it
        of OrT, AndT, NotT, InvokeT:
          # should be handled in respective expression kinds
          discard
      of ProcS:
        procGuard c:
          semProc c, it, ProcY, whichPass(c)
      of FuncS:
        procGuard c:
          semProc c, it, FuncY, whichPass(c)
      of IterS:
        procGuard c:
          semProc c, it, IterY, whichPass(c)
      of ConverterS:
        procGuard c:
          semProc c, it, ConverterY, whichPass(c)
      of MethodS:
        procGuard c:
          semProc c, it, MethodY, whichPass(c)
      of TemplateS:
        procGuard c:
          semProc c, it, TemplateY, whichPass(c)
      of MacroS:
        procGuard c:
          semProc c, it, MacroY, whichPass(c)
      of WhileS:
        toplevelGuard c:
          semWhile c, it
      of VarS:
        toplevelGuard c:
          semLocal c, it, VarY
      of LetS:
        toplevelGuard c:
          semLocal c, it, LetY
      of CursorS:
        toplevelGuard c:
          semLocal c, it, CursorY
      of ResultS:
        toplevelGuard c:
          semLocal c, it, ResultY
      of ConstS:
        toplevelGuard c:
          semLocal c, it, ConstY
      of StmtsS: semStmtsExpr c, it
      of BreakS:
        toplevelGuard c:
          semBreak c, it
      of ContinueS:
        toplevelGuard c:
          semContinue c, it
      of CallS, CmdS:
        toplevelGuard c:
          semCall c, it
      of IncludeS: semInclude c, it
      of ImportS: semImport c, it
      of AsgnS:
        toplevelGuard c:
          semAsgn c, it
      of EmitS:
        toplevelGuard c:
          semEmit c, it
      of DiscardS:
        toplevelGuard c:
          semDiscard c, it
      of IfS:
        toplevelGuard c:
          semIf c, it
      of WhenS:
        toplevelGuard c:
          semWhen c, it
      of RetS:
        toplevelGuard c:
          semReturn c, it
      of YieldS:
        toplevelGuard c:
          semYield c, it
      of TypeS:
        let info = it.n.info
        semTypeSection c, it.n
        producesVoid c, info, it.typ
      of BlockS:
        toplevelGuard c:
          semBlock c, it
      of CaseS:
        toplevelGuard c:
          semCase c, it
      of ForS:
        toplevelGuard c:
          semFor c, it
    of FalseX, TrueX:
      literalB c, it, c.types.boolType
    of InfX, NegInfX, NanX:
      literalB c, it, c.types.floatType
    of AndX, OrX:
      takeToken c, it.n
      semBoolExpr c, it.n
      semBoolExpr c, it.n
      wantParRi c, it.n
    of NotX:
      c.dest.add it.n
      takeToken c, it.n
      semBoolExpr c, it.n
      wantParRi c, it.n
    of ParX:
      takeToken c, it.n
      semExpr c, it
      wantParRi c, it.n
    of CallX, CmdX, CallStrLitX, InfixX, PrefixX:
      toplevelGuard c:
        semCall c, it
    of DotX:
      toplevelGuard c:
        semDot c, it
    of EqX, NeqX, LeX, LtX:
      semCmp c, it
    of AshrX, AddX, SubX, MulX, DivX, ModX, ShrX, ShlX, BitandX, BitorX, BitxorX:
      semTypedBinaryArithmetic c, it
    of BitnotX, NegX:
      semTypedUnaryArithmetic c, it
    of AconstrX:
      semArrayConstr c, it
    of SetX:
      semSetConstr c, it
    of SufX:
      semSuf c, it
    of TupleConstrX:
      semTupleConstr c, it
    of DefinedX:
      semDefined c, it
    of DeclaredX:
      semDeclared c, it
    of AtX:
      semSubscript c, it
    of UnpackX:
      takeToken c, it.n
      wantParRi c, it.n
    of OchoiceX, CchoiceX:
      takeTree c, it.n
    of HaddrX, HderefX:
      takeToken c, it.n
      # this is exactly what we need here as these operators have the same
      # type as the operand:
      semExpr c, it
      wantParRi c, it.n
    of DerefX, PatX, AddrX, NilX, SizeofX, OconstrX, KvX,
       CastX, ConvX, RangeX, RangesX,
       OconvX, HconvX,
       CompilesX, HighX, LowX, TypeofX:
      # XXX To implement
      takeToken c, it.n
      wantParRi c, it.n

  of ParRi, EofToken, SymbolDef, UnknownToken, DotToken:
    buildErr c, it.n.info, "expression expected"

proc reportErrors(c: var SemContext): int =
  let errTag = pool.tags.getOrIncl("err")
  var i = 0
  var r = Reporter(verbosity: 2, noColors: not useColors())
  result = 0
  while i < c.dest.len:
    if c.dest[i].kind == ParLe and c.dest[i].tagId == errTag:
      inc result
      let info = c.dest[i].info
      inc i
      while c.dest[i].kind == DotToken:
        r.trace infoToStr(c.dest[i].info), "instantiation from here"
        inc i
      assert c.dest[i].kind == StringLit
      r.error infoToStr(info), pool.strings[c.dest[i].litId]
      inc i
    else:
      inc i

proc writeOutput(c: var SemContext; outfile: string) =
  #var b = nifbuilder.open(outfile)
  #b.addHeader "nimony", "nim-sem"
  #b.addRaw toString(c.dest)
  #b.close()
  writeFile outfile, "(.nif24)\n" & toString(c.dest)
  createIndex outfile

proc phaseX(c: var SemContext; n: Cursor; x: SemPhase): TokenBuf =
  assert n == "stmts"
  c.phase = x
  var n = n
  takeToken c, n
  while n.kind != ParRi:
    semStmt c, n
  wantParRi c, n
  result = move c.dest

type
  ModuleFlag* = enum
    IsSystem, IsMain, SkipSystem

proc semcheck*(infile, outfile: string; config: sink NifConfig; moduleFlags: set[ModuleFlag];
               commandLineArgs: sink string) =
  var n0 = setupProgram(infile, outfile)
  var c = SemContext(
    dest: createTokenBuf(),
    types: createBuiltinTypes(),
    thisModuleSuffix: prog.main,
    g: ProgramContext(config: config),
    phase: SemcheckTopLevelSyms,
    routine: SemRoutine(kind: NoSym),
    commandLineArgs: commandLineArgs)
  c.currentScope = Scope(tab: initTable[StrId, seq[Sym]](), up: nil, kind: ToplevelScope)

  assert n0 == "stmts"
  #echo "PHASE 1"
  var n1 = phaseX(c, n0, SemcheckTopLevelSyms)
  #echo "PHASE 2: ", toString(n1)
  var n2 = phaseX(c, beginRead(n1), SemcheckSignatures)

  #echo "PHASE 3: ", toString(n2)
  var n = beginRead(n2)
  c.phase = SemcheckBodies
  takeToken c, n
  while n.kind != ParRi:
    semStmt c, n
  instantiateGenerics c
  for _, val in mpairs(c.instantiatedTypes):
    let s = fetchSym(c, val)
    let res = declToCursor(c, s)
    if res.status == LacksNothing:
      c.dest.copyTree res.decl
  wantParRi c, n
  if reportErrors(c) == 0:
    writeOutput c, outfile
  else:
    quit 1<|MERGE_RESOLUTION|>--- conflicted
+++ resolved
@@ -900,7 +900,16 @@
         dec c.templateInstCounter
       else:
         buildErr c, cs.callNode.info, "recursion limit exceeded for template expansions"
-    elif c.routine.inGeneric == 0 and m[idx].inferred.len > 0 and not isMagic:
+    elif isMagic == MagicCallNeedsSemcheck:
+      # semcheck produced magic expression
+      var magicExprBuf = createTokenBuf(c.dest.len - cs.beforeCall)
+      magicExprBuf.addUnstructured cursorAt(c.dest, cs.beforeCall)
+      endRead(c.dest)
+      c.dest.shrink cs.beforeCall
+      var magicExpr = Item(n: cursorAt(magicExprBuf, 0), typ: it.typ)
+      semExpr c, magicExpr
+      it.typ = magicExpr.typ
+    elif c.routine.inGeneric == 0 and m[idx].inferred.len > 0 and isMagic == NonMagicCall:
       assert cs.fn.n.kind == Symbol
       let inst = c.requestRoutineInstance(cs.fn.n.symId, m[idx], cs.callNode.info)
       c.dest[cs.beforeCall+1].setSymId inst.targetSym
@@ -1023,91 +1032,6 @@
     if fnName != StrId(0) and arg.typ.kind == Symbol:
       maybeAddConceptMethods c, fnName, arg.typ.symId, cs.candidates
     it.n = arg.n
-<<<<<<< HEAD
-    args.add arg
-  assert args.len == argIndexes.len
-  swap c.dest, dest
-  fn.n = beginRead(dest)
-  for i in 0 ..< args.len:
-    args[i].n = cursorAt(dest, argIndexes[i])
-  let genericArgs =
-    if hasGenericArgs: cursorAt(genericDest, 0)
-    else: emptyNode()
-
-  var m: seq[Match] = @[]
-  if fn.n.exprKind in {OchoiceX, CchoiceX}:
-    var f = fn.n
-    inc f
-    while f.kind != ParRi:
-      if f.kind == Symbol:
-        let sym = f.symId
-        let s = fetchSym(c, sym)
-        let candidate = FnCandidate(kind: s.kind, sym: sym, typ: fetchType(c, f, s))
-        m.add createMatch(addr c)
-        sigmatch(m[^1], candidate, args, genericArgs)
-      else:
-        buildErr c, fn.n.info, "`choice` node does not contain `symbol`"
-      inc f
-    considerTypeboundOps(c, m, candidates, args, genericArgs)
-  elif fn.n.kind == Ident:
-    # error should have been given above already:
-    # buildErr c, fn.n.info, "attempt to call undeclared routine"
-    discard
-  else:
-    # Keep in mind that proc vars are a thing:
-    let sym = if fn.n.kind == Symbol: fn.n.symId else: SymId(0)
-    let candidate = FnCandidate(kind: fnKind, sym: sym, typ: fn.typ)
-    m.add createMatch(addr c)
-    sigmatch(m[^1], candidate, args, genericArgs)
-    considerTypeboundOps(c, m, candidates, args, genericArgs)
-  let idx = pickBestMatch(c, m)
-
-  c.dest.add callNode
-  if idx >= 0:
-    let finalFn = m[idx].fn
-    let isMagic = c.addFn(finalFn, fn.n, args)
-    c.dest.add m[idx].args
-    wantParRi c, it.n
-
-    if finalFn.kind == TemplateY:
-      typeofCallIs c, it, beforeCall, m[idx].returnType
-      if c.templateInstCounter <= MaxNestedTemplates:
-        inc c.templateInstCounter
-        withErrorContext c, callNode.info:
-          semTemplateCall c, it, finalFn.sym, beforeCall, addr m[idx].inferred
-        dec c.templateInstCounter
-      else:
-        buildErr c, callNode.info, "recursion limit exceeded for template expansions"
-    elif isMagic == MagicCallNeedsSemcheck:
-      # semcheck produced magic expression
-      var magicExprBuf = createTokenBuf(c.dest.len - beforeCall)
-      magicExprBuf.addUnstructured cursorAt(c.dest, beforeCall)
-      endRead(c.dest)
-      c.dest.shrink beforeCall
-      var magicExpr = Item(n: cursorAt(magicExprBuf, 0), typ: it.typ)
-      semExpr c, magicExpr
-      it.typ = magicExpr.typ
-    elif c.routine.inGeneric == 0 and m[idx].inferred.len > 0 and isMagic == NonMagicCall:
-      assert fn.n.kind == Symbol
-      let inst = c.requestRoutineInstance(fn.n.symId, m[idx], callNode.info)
-      c.dest[beforeCall+1].setSymId inst.targetSym
-      typeofCallIs c, it, beforeCall, inst.returnType
-    else:
-      typeofCallIs c, it, beforeCall, m[idx].returnType
-
-  elif idx == -2:
-    buildErr c, callNode.info, "ambiguous call"
-    wantParRi c, it.n
-  elif m.len > 0:
-    wantParRi c, it.n
-    var errorMsg = "Type mismatch at [position]"
-    for i in 0..<m.len:
-      errorMsg.add "\n"
-      addErrorMsg errorMsg, m[i]
-    c.dest.addParLe ErrT, callNode.info
-    c.dest.addStrLit errorMsg
-    c.dest.addParRi()
-=======
     cs.args.add arg
   assert cs.args.len == argIndexes.len
   swap c.dest, cs.dest
@@ -1116,7 +1040,6 @@
     cs.args[i].n = cursorAt(cs.dest, argIndexes[i])
   if skipSemCheck:
     untypedCall c, it, cs
->>>>>>> 372d49a1
   else:
     resolveOverloads c, it, cs
 
