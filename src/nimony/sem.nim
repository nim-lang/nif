--- conflicted
+++ resolved
@@ -2619,12 +2619,7 @@
           semCase c, it
       of ForS:
         toplevelGuard c:
-<<<<<<< HEAD
-          buildErr c, it.n.info, "statement not implemented", it.n
-          skip it.n
-=======
           semFor c, it
->>>>>>> 2856daf9
     of FalseX, TrueX:
       literalB c, it, c.types.boolType
     of InfX, NegInfX, NanX:
