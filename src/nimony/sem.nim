#       Nimony
# (c) Copyright 2024 Andreas Rumpf
#
# See the file "license.txt", included in this
# distribution, for details about the copyright.

## Semantic checking:
## Most important task is to turn identifiers into symbols and to perform
## type checking.

import std / [tables, sets, syncio, formatfloat, assertions]
include nifprelude
import nimony_model, symtabs, builtintypes, decls, symparser,
  programs, sigmatch, magics, reporters, nifconfig, nifindexes,
  intervals, xints,
  semdata, sembasics, semos, expreval

import ".." / gear2 / modnames

# ------------------ include/import handling ------------------------

proc semStmt(c: var SemContext; n: var Cursor)

proc typeMismatch(c: var SemContext; info: PackedLineInfo; got, expected: TypeCursor) =
  c.buildErr info, "type mismatch: got: " & typeToString(got) & " but wanted: " & typeToString(expected)

proc typecheck(c: var SemContext; info: PackedLineInfo; got, expected: TypeCursor) =
  if sameTrees(expected, got):
    discard "fine"
  else:
    c.typeMismatch info, got, expected

proc combineType(c: var SemContext; info: PackedLineInfo; dest: var Cursor; src: Cursor) =
  if typeKind(dest) == AutoT:
    dest = src
  elif sameTrees(dest, src):
    discard "fine"
  else:
    c.typeMismatch info, src, dest

proc implicitlyDiscardable(n: Cursor, noreturnOnly = false): bool =
  template checkBranch(branch) =
    if not implicitlyDiscardable(branch, noreturnOnly):
      return false

  var it = n
  #const
  #  skipForDiscardable = {nkStmtList, nkStmtListExpr,
  #    nkOfBranch, nkElse, nkFinally, nkExceptBranch,
  #    nkElifBranch, nkElifExpr, nkElseExpr, nkBlockStmt, nkBlockExpr,
  #    nkHiddenStdConv, nkHiddenSubConv, nkHiddenDeref}
  while it.kind == ParLe and stmtKind(it) in {StmtsS, BlockS}:
    inc it
    var last = it
    while true:
      skip it
      if it.kind == ParRi:
        it = last
        break
      else:
        last = it

  if it.kind != ParLe: return false
  case stmtKind(it)
  of IfS:
    inc it
    while it.kind != ParRi:
      case it.substructureKind
      of ElifS:
        inc it
        skip it # condition
        checkBranch(it)
        skip it
        skipParRi it
      of ElseS:
        inc it
        checkBranch(it)
        skip it
        skipParRi it
      else:
        error "illformed AST: `elif` or `else` inside `if` expected, got ", it
    # all branches are discardable
    result = true
  of CaseS:
    inc it
    while it.kind != ParRi:
      case it.substructureKind
      of OfS:
        inc it
        skip it # ranges
        checkBranch(it)
        skip it
        skipParRi it
      of ElifS:
        inc it
        skip it # condition
        checkBranch(it)
        skip it
        skipParRi it
      of ElseS:
        inc it
        checkBranch(it)
        skip it
        skipParRi it
      else:
        error "illformed AST: `of`, `elif` or `else` inside `case` expected, got ", it
    # all branches are discardable
    result = true
  #of TryS:
  #  checkBranch(it[0])
  #  for i in 1 ..< it.len:
  #    let branch = it[i]
  #    if branch.kind != nkFinally:
  #      checkBranch(branch[^1])
  #  # all branches are discardable
  #  result = true
  of CallS, CmdS:
    inc it
    if it.kind == Symbol:
      let sym = tryLoadSym(it.symId)
      if sym.status == LacksNothing:
        var decl = sym.decl
        if isRoutine(symKind(decl)):
          inc decl
          skip decl # name
          skip decl # exported
          skip decl # pattern
          skip decl # typevars
          skip decl # params
          skip decl # retType
          # decl should now be pragmas:
          inc decl
          let accepted =
            if noreturnOnly: {NoReturn}
            else: {Discardable, NoReturn}
          while decl.kind != ParRi:
            if pragmaKind(decl) in accepted:
              return true
            skip decl
    result = false
  of RetS, BreakS, ContinueS: # XXX also `raise`
    result = true
  else:
    result = false

proc isNoReturn(n: Cursor): bool {.inline.} =
  result = implicitlyDiscardable(n, noreturnOnly = true)

proc commonType(c: var SemContext; it: var Item; argBegin: int; expected: TypeCursor) =
  if typeKind(expected) == AutoT:
    return
  elif typeKind(it.typ) == AutoT:
    it.typ = expected
    return

  let info = it.n.info
  var m = createMatch(addr c)
  var arg = Item(n: cursorAt(c.dest, argBegin), typ: it.typ)
  if typeKind(arg.typ) == VoidT and isNoReturn(arg.n):
    # noreturn allowed in expression context
    # maybe use sem flags to restrict this to statement branches
    discard
  else:
    typematch m, expected, arg
  endRead(c.dest)
  if m.err:
    when defined(debug):
      shrink c.dest, argBegin
      c.dest.addErrorMsg m
    else:
      c.typeMismatch info, it.typ, expected
  else:
    shrink c.dest, argBegin
    c.dest.add m.args
    it.typ = expected

proc producesVoid(c: var SemContext; info: PackedLineInfo; dest: var Cursor) =
  if typeKind(dest) in {AutoT, VoidT}:
    combineType c, info, dest, c.types.voidType
  else:
    c.typeMismatch info, c.types.voidType, dest

proc producesNoReturn(c: var SemContext; info: PackedLineInfo; dest: var Cursor) =
  if typeKind(dest) in {AutoT, VoidT}:
    combineType c, info, dest, c.types.voidType
  else:
    # allowed in expression context
    discard

proc semInclude(c: var SemContext; it: var Item) =
  var files: seq[string] = @[]
  var hasError = false
  let info = it.n.info
  var x = it.n
  skip it.n
  inc x # skip the `include`
  filenameVal(x, files, hasError)

  if hasError:
    c.buildErr info, "wrong `include` statement"
  else:
    for f1 in items(files):
      let f2 = resolveFile(c, getFile(c, info), f1)
      c.meta.includedFiles.add f2
      # check for recursive include files:
      var isRecursive = false
      for a in c.includeStack:
        if a == f2:
          isRecursive = true
          break

      if not isRecursive:
        var buf = parseFile(f2, c.g.config.paths)
        c.includeStack.add f2
        #c.m.includes.add f2
        var n = cursorAt(buf, 0)
        semStmt(c, n)
        c.includeStack.setLen c.includeStack.len - 1
      else:
        var m = ""
        for i in 0..<c.includeStack.len:
          m.add shortenDir c.includeStack[i]
          m.add " -> "
        m.add shortenDir f2
        c.buildErr info, "recursive include: " & m

  producesVoid c, info, it.typ

proc importSingleFile(c: var SemContext; f1, origin: string; info: PackedLineInfo) =
  let f2 = resolveFile(c, origin, f1)
  let suffix = moduleSuffix(f2, c.g.config.paths)
  if not c.processedModules.containsOrIncl(suffix):
    c.meta.importedFiles.add f2
    if needsRecompile(f2, suffix):
      selfExec c, f2

    loadInterface suffix, c.importTab

proc cyclicImport(c: var SemContext; x: var Cursor) =
  c.buildErr x.info, "cyclic module imports are not implemented"

proc semImport(c: var SemContext; it: var Item) =
  let info = it.n.info
  var x = it.n
  skip it.n
  inc x # skip the `import`

  if x.kind == ParLe and x == "pragmax":
    inc x
    var y = x
    skip y
    if y.substructureKind == PragmasS:
      inc y
      if y.kind == Ident and pool.strings[y.litId] == "cyclic":
        cyclicImport(c, x)
        return

  var files: seq[string] = @[]
  var hasError = false
  filenameVal(x, files, hasError)
  if hasError:
    c.buildErr info, "wrong `import` statement"
  else:
    let origin = getFile(c, info)
    for f in files:
      importSingleFile c, f, origin, info

  producesVoid c, info, it.typ

# -------------------- declare `result` -------------------------

proc classifyType(c: var SemContext; n: Cursor): TypeKind =
  result = typeKind(n)

proc declareResult(c: var SemContext; info: PackedLineInfo): SymId =
  if c.routine.kind in {ProcY, FuncY, ConverterY, MethodY, MacroY} and
      classifyType(c, c.routine.returnType) != VoidT:
    let name = pool.strings.getOrIncl("result")
    result = identToSym(c, name, ResultY)
    let s = Sym(kind: ResultY, name: result,
                pos: c.dest.len)
    discard c.currentScope.addNonOverloadable(name, s)

    let declStart = c.dest.len
    buildTree c.dest, ResultS, info:
      c.dest.add symdefToken(result, info) # name
      c.dest.addDotToken() # export marker
      c.dest.addDotToken() # pragmas
      # XXX ^ pragma should be `.noinit` if the proc decl has it
      c.dest.copyTree(c.routine.returnType) # type
      c.dest.addDotToken() # value
    publish c, result, declStart
  else:
    result = SymId(0)

# -------------------- generics ---------------------------------

proc newSymId(c: var SemContext; s: SymId): SymId =
  var isGlobal = false
  var name = extractBasename(pool.syms[s], isGlobal)
  if isGlobal:
    c.makeGlobalSym(name)
  else:
    c.makeLocalSym(name)
  result = pool.syms.getOrIncl(name)

type
  SubsContext = object
    newVars: Table[SymId, SymId]
    params: ptr Table[SymId, Cursor]

proc subs(c: var SemContext; dest: var TokenBuf; sc: var SubsContext; body: Cursor) =
  var nested = 0
  var n = body
  let isAtom = n.kind != ParLe
  while true:
    case n.kind
    of UnknownToken, EofToken, DotToken, Ident, StringLit, CharLit, IntLit, UIntLit, FloatLit:
      dest.add n
    of Symbol:
      let s = n.symId
      let arg = sc.params[].getOrDefault(s)
      if arg != default(Cursor):
        dest.addSubtree arg
      else:
        let nv = sc.newVars.getOrDefault(s)
        if nv != SymId(0):
          dest.add symToken(nv, n.info)
        else:
          dest.add n # keep Symbol as it was
    of SymbolDef:
      let s = n.symId
      let newDef = newSymId(c, s)
      sc.newVars[s] = newDef
      dest.add symdefToken(newDef, n.info)
    of ParLe:
      dest.add n
      inc nested
    of ParRi:
      dest.add n
      dec nested
      if nested == 0: break
    if isAtom: break
    inc n

include templates

proc produceInvoke(c: var SemContext; dest: var TokenBuf; req: InstRequest;
                   typeVars: Cursor; info: PackedLineInfo) =
  dest.buildTree InvokeT, info:
    dest.add symToken(req.origin, info)
    var typeVars = typeVars
    if typeVars.substructureKind == TypevarsS:
      inc typeVars
      while typeVars.kind != ParRi:
        if typeVars.symKind == TypeVarY:
          var tv = typeVars
          inc tv
          dest.copyTree req.inferred[tv.symId]
        skip typeVars

proc subsGenericType(c: var SemContext; dest: var TokenBuf; req: InstRequest) =
  #[
  What we need to do is rather simple: A generic instantiation is
  the typical (type :Name ex generic_params pragmas body) tuple but
  this time the generic_params list the used `Invoke` construct for the
  instantiation.
  ]#
  let info = req.requestFrom[^1]
  let decl = getTypeSection(req.origin)
  dest.buildTree TypeS, info:
    dest.add symdefToken(req.targetSym, info)
    dest.addDotToken() # export
    produceInvoke c, dest, req, decl.typevars, info
    # take the pragmas from the origin:
    dest.copyTree decl.pragmas
    var sc = SubsContext(params: addr req.inferred)
    subs(c, dest, sc, decl.body)

proc subsGenericProc(c: var SemContext; dest: var TokenBuf; req: InstRequest) =
  let info = req.requestFrom[^1]
  let decl = getProcDecl(req.origin)
  dest.buildTree decl.kind, info:
    dest.add symdefToken(req.targetSym, info)
    if decl.exported.kind == ParLe:
      # magic?
      dest.copyTree decl.exported
    else:
      dest.addDotToken()
    dest.copyTree decl.pattern
    produceInvoke c, dest, req, decl.typevars, info

    var sc = SubsContext(params: addr req.inferred)
    subs(c, dest, sc, decl.params)
    subs(c, dest, sc, decl.retType)
    subs(c, dest, sc, decl.effects)
    subs(c, dest, sc, decl.pragmas)
    subs(c, dest, sc, decl.body)

template withFromInfo(req: InstRequest; body: untyped) =
  let oldLen = c.instantiatedFrom.len
  for jnfo in items(req.requestFrom):
    pushErrorContext c, jnfo
  body
  shrink c.instantiatedFrom, oldLen

type
  TypeDeclContext = enum
    InLocalDecl, InTypeSection, InObjectDecl, InParamDecl, InInheritanceDecl, InReturnTypeDecl, AllowValues,
    InGenericConstraint

proc semLocalTypeImpl(c: var SemContext; n: var Cursor; context: TypeDeclContext)

proc semLocalType(c: var SemContext; n: var Cursor; context = InLocalDecl): TypeCursor =
  let insertPos = c.dest.len
  semLocalTypeImpl c, n, context
  assert c.dest.len > insertPos
  result = typeToCursor(c, insertPos)

proc semTypeSection(c: var SemContext; n: var Cursor)
proc instantiateGenericType(c: var SemContext; req: InstRequest) =
  var dest = createTokenBuf(30)
  withFromInfo req:
    subsGenericType c, dest, req
    var n = beginRead(dest)
    semTypeSection c, n

type
  PassKind = enum checkSignatures, checkBody, checkGenericInst, checkConceptProc

proc semProc(c: var SemContext; it: var Item; kind: SymKind; pass: PassKind)
proc instantiateGenericProc(c: var SemContext; req: InstRequest) =
  var dest = createTokenBuf(40)
  withFromInfo req:
    subsGenericProc c, dest, req
    var it = Item(n: beginRead(dest), typ: c.types.autoType)
    #echo "now in generic proc: ", toString(it.n)
    semProc c, it, it.n.symKind, checkGenericInst

proc instantiateGenerics(c: var SemContext) =
  while c.typeRequests.len + c.procRequests.len > 0:
    # This way with `move` ensures it is safe even though
    # the semchecking of generics can add to `c.typeRequests`
    # or to `c.procRequests`. This is subtle!
    let typeReqs = move(c.typeRequests)
    for t in typeReqs: instantiateGenericType c, t
    let procReqs = move(c.procRequests)
    for p in procReqs: instantiateGenericProc c, p

# -------------------- sem checking -----------------------------

type
  SemFlag = enum
    KeepMagics
    PreferIterators

proc semExpr(c: var SemContext; it: var Item; flags: set[SemFlag] = {})

proc fetchSym(c: var SemContext; s: SymId): Sym =
  # yyy find a better solution
  var name = pool.syms[s]
  extractBasename name
  let identifier = pool.strings.getOrIncl(name)
  var it {.cursor.} = c.currentScope
  while it != nil:
    for sym in it.tab.getOrDefault(identifier):
      if sym.name == s:
        return sym
    it = it.up

  let res = tryLoadSym(s)
  if res.status == LacksNothing:
    result = Sym(kind: symKind(res.decl), name: s, pos: ImportedPos)
  else:
    result = Sym(kind: NoSym, name: s, pos: InvalidPos)

proc semBoolExpr(c: var SemContext; n: var Cursor) =
  var it = Item(n: n, typ: c.types.autoType)
  semExpr c, it
  n = it.n
  if classifyType(c, it.typ) != BoolT:
    buildErr c, it.n.info, "expected `bool` but got: " & typeToString(it.typ)

proc semConstBoolExpr(c: var SemContext; n: var Cursor) =
  let start = c.dest.len
  var it = Item(n: n, typ: c.types.autoType)
  semExpr c, it
  n = it.n
  if classifyType(c, it.typ) != BoolT:
    buildErr c, it.n.info, "expected `bool` but got: " & typeToString(it.typ)
  var e = cursorAt(c.dest, start)
  var valueBuf = evalExpr(e)
  endRead(c.dest)
  let value = cursorAt(valueBuf, 0)
  if not isConstBoolValue(value):
    if value.kind == ParLe and value.tagId == ErrT:
      c.dest.add valueBuf
    else:
      buildErr c, it.n.info, "expected constant bool value but got: " & toString(value, false)
  else:
    c.dest.shrink start
    c.dest.add valueBuf

proc semConstStrExpr(c: var SemContext; n: var Cursor) =
  let start = c.dest.len
  var it = Item(n: n, typ: c.types.autoType)
  semExpr c, it
  n = it.n
  if classifyType(c, it.typ) != StringT:
    buildErr c, it.n.info, "expected `string` but got: " & typeToString(it.typ)
  var e = cursorAt(c.dest, start)
  var valueBuf = evalExpr(e)
  endRead(c.dest)
  let value = cursorAt(valueBuf, 0)
  if not isConstStringValue(value):
    if value.kind == ParLe and value.tagId == ErrT:
      c.dest.add valueBuf
    else:
      buildErr c, it.n.info, "expected constant string value but got: " & toString(value, false)
  else:
    c.dest.shrink start
    c.dest.add valueBuf

proc semConstIntExpr(c: var SemContext; n: var Cursor) =
  let start = c.dest.len
  var it = Item(n: n, typ: c.types.autoType)
  semExpr c, it
  n = it.n
  if classifyType(c, it.typ) != IntT:
    buildErr c, it.n.info, "expected `int` but got: " & typeToString(it.typ)
  var e = cursorAt(c.dest, start)
  var valueBuf = evalExpr(e)
  endRead(c.dest)
  let value = cursorAt(valueBuf, 0)
  if not isConstIntValue(value):
    if value.kind == ParLe and value.tagId == ErrT:
      c.dest.add valueBuf
    else:
      buildErr c, it.n.info, "expected constant integer value but got: " & toString(value, false)
  else:
    c.dest.shrink start
    c.dest.add valueBuf

proc isLastSon(n: Cursor): bool =
  var n = n
  skip n
  result = n.kind == ParRi

proc semStmtsExprImpl(c: var SemContext; it: var Item) =
  while it.n.kind != ParRi:
    if not isLastSon(it.n):
      semStmt c, it.n
    else:
      semExpr c, it
  wantParRi c, it.n

proc semStmtsExpr(c: var SemContext; it: var Item) =
  takeToken c, it.n
  semStmtsExprImpl c, it

proc semProcBody(c: var SemContext; itB: var Item) =
  let beforeBodyPos = c.dest.len
  let info = itB.n.info
  var it = Item(n: itB.n, typ: c.types.autoType)
  semStmtsExprImpl c, it
  if c.routine.kind == TemplateY:
    typecheck(c, info, it.typ, c.routine.returnType)
  elif classifyType(c, it.typ) == VoidT:
    discard "ok"
  else:
    typecheck(c, info, it.typ, c.routine.returnType)
    # transform `expr` to `result = expr`:
    if c.routine.resId != SymId(0):
      var prefix = [
        parLeToken(pool.tags.getOrIncl($AsgnS), info),
        symToken(c.routine.resId, info)]
      c.dest.insert prefix, beforeBodyPos
      c.dest.addParRi()
  itB.n = it.n

proc semStmt(c: var SemContext; n: var Cursor) =
  let info = n.info
  var it = Item(n: n, typ: c.types.autoType)
  let exPos = c.dest.len
  semExpr c, it
  if classifyType(c, it.typ) in {NoType, VoidT, AutoT}:
    discard "ok"
  else:
    # analyze the expression that was just produced:
    let ex = cursorAt(c.dest, exPos)
    let discardable = implicitlyDiscardable(ex)
    endRead(c.dest)
    if not discardable:
      buildErr c, info, "expression of type `" & typeToString(it.typ) & "` must be discarded"
  n = it.n

template emptyNode(): Cursor =
  # XXX find a better solution for this
  c.types.voidType

template skipToLocalType(n) =
  inc n # skip ParLe
  inc n # skip name
  skip n # skip export marker
  skip n # skip pragmas

template skipToParams(n) =
  inc n # skip ParLe
  skip n # skip name
  skip n # skip export marker
  skip n # skip pattern
  skip n # skip generics

proc fetchType(c: var SemContext; n: Cursor; s: Sym): TypeCursor =
  if s.kind == NoSym:
    c.buildErr n.info, "undeclared identifier"
    result = c.types.autoType
  else:
    let res = declToCursor(c, s)
    if res.status == LacksNothing:
      var d = res.decl
      if s.kind.isLocal:
        skipToLocalType d
      elif s.kind.isRoutine:
        skipToParams d
      else:
        # XXX enum field, object field?
        assert false, "not implemented"
      result = d
    else:
      c.buildErr n.info, "could not load symbol: " & pool.syms[s.name] & "; errorCode: " & $res.status
      result = c.types.autoType

proc pickBestMatch(c: var SemContext; m: openArray[Match]): int =
  result = -1
  var other = -1
  for i in 0..<m.len:
    if not m[i].err:
      if result < 0:
        result = i
      else:
        case cmpMatches(m[result], m[i])
        of NobodyWins:
          other = i
        of FirstWins:
          discard "result remains the same"
        of SecondWins:
          result = i
          other = -1
  if other >= 0: result = -2 # ambiguous

const
  ConceptProcY = CchoiceY

proc addFn(c: var SemContext; fn: FnCandidate; fnOrig: Cursor; args: openArray[Item]): bool =
  result = false
  if fn.kind in RoutineKinds:
    assert fn.sym != SymId(0)
    let res = tryLoadSym(fn.sym)
    if res.status == LacksNothing:
      var n = res.decl
      inc n # skip the symbol kind
      if n.kind == SymbolDef:
        inc n # skip the SymbolDef
        if n.kind == ParLe:
          result = true
          # ^ export marker position has a `(`? If so, it is a magic!
          copyKeepLineInfo c.dest[c.dest.len-1], n.load # overwrite the `(call` node with the magic itself
          inc n
          if n.kind == IntLit:
            if pool.integers[n.intId] == TypedMagic:
              c.dest.addSubtree args[0].typ
            else:
              c.dest.add n
            inc n
          if n.kind != ParRi:
            error "broken `magic`: expected ')', but got: ", n
    if not result:
      c.dest.add symToken(fn.sym, fnOrig.info)
  elif fn.kind == ConceptProcY and fn.sym != SymId(0):
    c.dest.add identToken(symToIdent(fn.sym), fnOrig.info)
  else:
    c.dest.addSubtree fnOrig

proc semTemplateCall(c: var SemContext; it: var Item; fnId: SymId; beforeCall: int;
                     m: Match) =
  var expandedInto = createTokenBuf(30)

  let s = fetchSym(c, fnId)
  let res = declToCursor(c, s)
  if res.status == LacksNothing:
    let args = cursorAt(c.dest, beforeCall + 2)
    let firstVarargMatch = cursorAt(c.dest, beforeCall + 2 + m.firstVarargPosition)
    expandTemplate(c, expandedInto, res.decl, args, firstVarargMatch, addr m.inferred)
    # We took 2 cursors, so we have to do the `endRead` twice too:
    endRead(c.dest)
    endRead(c.dest)
    shrink c.dest, beforeCall
    var a = Item(n: cursorAt(expandedInto, 0), typ: c.types.autoType)
    semExpr c, a
    it.typ = a.typ
    it.kind = a.kind
  else:
    c.buildErr it.n.info, "could not load symbol: " & pool.syms[fnId] & "; errorCode: " & $res.status

proc sameIdent(sym: SymId; str: StrId): bool =
  # XXX speed this up by using the `fieldCache` idea
  var name = pool.syms[sym]
  extractBasename(name)
  result = pool.strings.getOrIncl(name) == str

proc sameIdent(a, b: SymId): bool =
  # XXX speed this up by using the `fieldCache` idea
  var x = pool.syms[a]
  extractBasename(x)
  var y = pool.syms[b]
  extractBasename(y)
  result = x == y

type
  FnCandidates = object
    a: seq[FnCandidate]
    s: HashSet[SymId]

proc addUnique(c: var FnCandidates; x: FnCandidate) =
  if not containsOrIncl(c.s, x.sym):
    c.a.add x

proc maybeAddConceptMethods(c: var SemContext; fn: StrId; typevar: SymId; cands: var FnCandidates) =
  let res = tryLoadSym(typevar)
  assert res.status == LacksNothing
  let local = asLocal(res.decl)
  if local.kind == TypevarY and local.typ.kind == Symbol:
    let concpt = local.typ.symId
    let section = getTypeSection concpt

    var ops = section.body
    inc ops  # (concept
    skip ops # .
    skip ops # .
    skip ops #   (typevar Self ...)
    if ops == "stmts":
      inc ops
      while ops.kind != ParRi:
        let sk = ops.symKind
        if sk in RoutineKinds:
          var prc = ops
          inc prc # (proc
          if prc.kind == SymbolDef and sameIdent(prc.symId, fn):
            var d = ops
            skipToParams d
            cands.addUnique FnCandidate(kind: ConceptProcY, sym: prc.symId, typ: d)
        skip ops

proc considerTypeboundOps(c: var SemContext; m: var seq[Match]; candidates: FnCandidates; args: openArray[Item], genericArgs: Cursor) =
  for candidate in candidates.a:
    m.add createMatch(addr c)
    sigmatch(m[^1], candidate, args, genericArgs)

proc requestRoutineInstance(c: var SemContext; origin: SymId; m: var Match;
                            info: PackedLineInfo): ProcInstance =
  let key = typeToCanon(m.typeArgs, 0)
  var targetSym = c.instantiatedProcs.getOrDefault(key)
  if targetSym == SymId(0):
    let targetSym = newSymId(c, origin)
    var signature = createTokenBuf(30)
    let decl = getProcDecl(origin)
    assert decl.typevars == "typevars", pool.syms[origin]
    buildTree signature, decl.kind, info:
      signature.add symdefToken(targetSym, info)
      signature.addDotToken() # a generic instance is not exported
      signature.copyTree decl.pattern
      # InvokeT for the generic params:
      signature.buildTree InvokeT, info:
        signature.add symToken(origin, info)
        signature.add m.typeArgs
      var sc = SubsContext(params: addr m.inferred)
      subs(c, signature, sc, decl.params)
      let beforeRetType = signature.len
      subs(c, signature, sc, decl.retType)
      subs(c, signature, sc, decl.pragmas)
      subs(c, signature, sc, decl.effects)
      signature.addDotToken() # no body

    result = ProcInstance(targetSym: targetSym, procType: cursorAt(signature, 0),
      returnType: cursorAt(signature, beforeRetType))
    publish targetSym, ensureMove signature

    c.instantiatedProcs[key] = targetSym
    var req = InstRequest(
      origin: origin,
      targetSym: targetSym,
      inferred: move(m.inferred)
    )
    for ins in c.instantiatedFrom: req.requestFrom.add ins
    req.requestFrom.add info

    c.procRequests.add ensureMove req
  else:
    let res = tryLoadSym(targetSym)
    assert res.status == LacksNothing
    var n = res.decl
    skipToParams n
    skip n
    result = ProcInstance(targetSym: targetSym, procType: res.decl,
      returnType: n)
  assert result.returnType.kind != UnknownToken

proc typeofCallIs(c: var SemContext; it: var Item; beforeCall: int; returnType: TypeCursor) {.inline.} =
  let expected = it.typ
  it.typ = returnType
  commonType c, it, beforeCall, expected

proc getFnIdent(c: var SemContext): StrId =
  var n = beginRead(c.dest)
  result = getIdent(c, n)
  endRead(c.dest)

type
  DotExprState = enum
    MatchedDot, FailedDot, InvalidDot

proc tryBuiltinDot(c: var SemContext; it: var Item; lhs: Item; fieldName: StrId; info: PackedLineInfo): DotExprState

proc semBuiltinSubscript(c: var SemContext; lhs: Item; it: var Item)

type
  CallState = object
    beforeCall: int
    fn: Item
    fnKind: SymKind
    callNode: PackedToken
    dest, genericDest: TokenBuf
    args: seq[Item]
    hasGenericArgs: bool
    candidates: FnCandidates

proc untypedCall(c: var SemContext; it: var Item; cs: var CallState) =
  c.dest.add cs.callNode
  c.dest.addSubtree cs.fn.n
  for a in cs.args:
    c.dest.addSubtree a.n
  typeofCallIs c, it, cs.beforeCall, c.types.autoType
  wantParRi c, it.n

proc resolveOverloads(c: var SemContext; it: var Item; cs: var CallState) =
<<<<<<< HEAD
=======
  cs.fn.n = beginRead(cs.dest)
>>>>>>> 91137b56
  let genericArgs =
    if cs.hasGenericArgs: cursorAt(cs.genericDest, 0)
    else: emptyNode()

  var m: seq[Match] = @[]
  if cs.fn.n.exprKind in {OchoiceX, CchoiceX}:
    var f = cs.fn.n
    inc f
    while f.kind != ParRi:
      if f.kind == Symbol:
        let sym = f.symId
        let s = fetchSym(c, sym)
        let candidate = FnCandidate(kind: s.kind, sym: sym, typ: fetchType(c, f, s))
        m.add createMatch(addr c)
        sigmatch(m[^1], candidate, cs.args, genericArgs)
      else:
        buildErr c, cs.fn.n.info, "`choice` node does not contain `symbol`"
      inc f
    considerTypeboundOps(c, m, cs.candidates, cs.args, genericArgs)
  elif cs.fn.n.kind == Ident:
    # error should have been given above already:
    # buildErr c, fn.n.info, "attempt to call undeclared routine"
    discard
  else:
    # Keep in mind that proc vars are a thing:
    let sym = if cs.fn.n.kind == Symbol: cs.fn.n.symId else: SymId(0)
    let candidate = FnCandidate(kind: cs.fnKind, sym: sym, typ: cs.fn.typ)
    m.add createMatch(addr c)
    sigmatch(m[^1], candidate, cs.args, genericArgs)
    considerTypeboundOps(c, m, cs.candidates, cs.args, genericArgs)
  let idx = pickBestMatch(c, m)

  c.dest.add cs.callNode
  if idx >= 0:
    let finalFn = m[idx].fn
    let isMagic = c.addFn(finalFn, cs.fn.n, cs.args)
    c.dest.add m[idx].args
    wantParRi c, it.n

    if finalFn.kind == TemplateY:
      typeofCallIs c, it, cs.beforeCall, m[idx].returnType
      if c.templateInstCounter <= MaxNestedTemplates:
        inc c.templateInstCounter
        withErrorContext c, cs.callNode.info:
          semTemplateCall c, it, finalFn.sym, cs.beforeCall, m[idx]
        dec c.templateInstCounter
      else:
        buildErr c, cs.callNode.info, "recursion limit exceeded for template expansions"
    elif c.routine.inGeneric == 0 and m[idx].inferred.len > 0 and not isMagic:
      assert cs.fn.n.kind == Symbol
      let inst = c.requestRoutineInstance(cs.fn.n.symId, m[idx], cs.callNode.info)
      c.dest[cs.beforeCall+1].setSymId inst.targetSym
      typeofCallIs c, it, cs.beforeCall, inst.returnType
    else:
      typeofCallIs c, it, cs.beforeCall, m[idx].returnType

  elif idx == -2:
    buildErr c, cs.callNode.info, "ambiguous call"
    wantParRi c, it.n
  elif m.len > 0:
    wantParRi c, it.n
    var errorMsg = "Type mismatch at [position]"
    for i in 0..<m.len:
      errorMsg.add "\n"
      addErrorMsg errorMsg, m[i]
    c.dest.addParLe ErrT, cs.callNode.info
    c.dest.addStrLit errorMsg
    c.dest.addParRi()
  else:
    buildErr c, cs.callNode.info, "undeclared identifier"
    wantParRi c, it.n

proc semCall(c: var SemContext; it: var Item) =
  var cs = CallState(
    beforeCall: c.dest.len,
    callNode: it.n.load(),
    dest: createTokenBuf(16)
  )
  inc it.n
  swap c.dest, cs.dest
  cs.fn = Item(n: it.n, typ: c.types.autoType)
  var fnName = StrId(0)
  var argIndexes: seq[int] = @[]
  if cs.fn.n.exprKind == AtX:
    inc cs.fn.n # skip tag
    var lhsBuf = createTokenBuf(4)
    var lhs = Item(n: cs.fn.n, typ: c.types.autoType)
    swap c.dest, lhsBuf
    semExpr c, lhs, {KeepMagics}
    swap c.dest, lhsBuf
    cs.fn.n = lhs.n
    lhs.n = cursorAt(lhsBuf, 0)
    if lhs.n.kind == Symbol and isRoutine(lhs.kind):
      let res = tryLoadSym(lhs.n.symId)
      assert res.status == LacksNothing
      if isGeneric(asRoutine(res.decl)):
        cs.hasGenericArgs = true
        cs.genericDest = createTokenBuf(16)
        swap c.dest, cs.genericDest
        while cs.fn.n.kind != ParRi:
          # XXX semLocalType should build `static` types for values
          discard semLocalType(c, cs.fn.n)
        swap c.dest, cs.genericDest
        skipParRi cs.fn.n
        it.n = cs.fn.n
        c.dest.addSubtree lhs.n
        cs.fn.typ = lhs.typ
        cs.fn.kind = lhs.kind
        fnName = getFnIdent(c)
    if not cs.hasGenericArgs:
      semBuiltinSubscript(c, lhs, cs.fn)
      fnName = getFnIdent(c)
      it.n = cs.fn.n
  elif cs.fn.n.exprKind == DotX:
    let dotStart = c.dest.len
    let dotInfo = cs.fn.n.info
    # read through the dot expression first:
    inc cs.fn.n # skip tag
    var lhsBuf = createTokenBuf(4)
    var lhs = Item(n: cs.fn.n, typ: c.types.autoType)
    swap c.dest, lhsBuf
    semExpr c, lhs
    swap c.dest, lhsBuf
    cs.fn.n = lhs.n
    lhs.n = cursorAt(lhsBuf, 0)
    let fieldNameCursor = cs.fn.n
    let fieldName = getIdent(c, cs.fn.n)
    # skip optional inheritance depth:
    if cs.fn.n.kind == IntLit:
      inc cs.fn.n
    skipParRi cs.fn.n
    it.n = cs.fn.n
    # now interpret the dot expression:
    let dotState = tryBuiltinDot(c, cs.fn, lhs, fieldName, dotInfo)
    if dotState == FailedDot or
        # also ignore non-proc fields:
        (dotState == MatchedDot and cs.fn.typ.typeKind != ProcT):
      # turn a.b(...) into b(a, ...)
      # first, delete the output of `tryBuiltinDot`:
      c.dest.shrink dotStart
      # sem b:
      cs.fn = Item(n: fieldNameCursor, typ: c.types.autoType)
      semExpr c, cs.fn, {KeepMagics}
      fnName = getFnIdent(c)
      # add a as argument:
      let lhsIndex = c.dest.len
      c.dest.addSubtree lhs.n
      argIndexes.add lhsIndex
      # scope extension: If the type is Typevar and it has attached
      # a concept, use the concepts symbols too:
      if fnName != StrId(0) and lhs.typ.kind == Symbol:
        maybeAddConceptMethods c, fnName, lhs.typ.symId, cs.candidates
      # lhs.n escapes here, but is not read and will be set by argIndexes:
      cs.args.add lhs
  else:
    semExpr(c, cs.fn, {KeepMagics})
    fnName = getFnIdent(c)
    it.n = cs.fn.n
  cs.fnKind = cs.fn.kind
  var skipSemCheck = false
  while it.n.kind != ParRi:
    var arg = Item(n: it.n, typ: c.types.autoType)
    argIndexes.add c.dest.len
    semExpr c, arg
    if arg.typ.typeKind == UntypedT:
      skipSemCheck = true
    # scope extension: If the type is Typevar and it has attached
    # a concept, use the concepts symbols too:
    if fnName != StrId(0) and arg.typ.kind == Symbol:
      maybeAddConceptMethods c, fnName, arg.typ.symId, cs.candidates
    it.n = arg.n
    cs.args.add arg
  assert cs.args.len == argIndexes.len
  swap c.dest, cs.dest
<<<<<<< HEAD
  cs.fn.n = beginRead(cs.dest)
=======
>>>>>>> 91137b56
  for i in 0 ..< cs.args.len:
    cs.args[i].n = cursorAt(cs.dest, argIndexes[i])
  if skipSemCheck:
    untypedCall c, it, cs
  else:
    resolveOverloads c, it, cs

proc findObjField(t: Cursor; name: StrId; level = 0): ObjField =
  assert t == "object"
  var n = t
  inc n # skip `(object` token
  let baseType = n
  skip n # skip basetype
  while n.kind == ParLe and n.substructureKind == FldS:
    inc n # skip FldS
    if n.kind == SymbolDef and sameIdent(n.symId, name):
      let symId = n.symId
      inc n # skip name
      skip n # export marker
      skip n # pragmas
      return ObjField(sym: symId, level: level, typ: n)
    skip n # skip name
    skip n # export marker
    skip n # pragmas
    skip n # type
    skip n # value
  if baseType.kind == Symbol:
    result = findObjField(objtypeImpl(baseType.symId), name, level+1)
  else:
    result = ObjField(level: -1)

proc tryBuiltinDot(c: var SemContext; it: var Item; lhs: Item; fieldName: StrId; info: PackedLineInfo): DotExprState =
  let exprStart = c.dest.len
  let expected = it.typ
  c.dest.addParLe(DotX, info)
  c.dest.addSubtree lhs.n
  result = FailedDot
  if fieldName == StrId(0):
    # fatal error
    c.buildErr info, "identifier after `.` expected"
    result = InvalidDot
  else:
    let t = skipModifier(lhs.typ)
    if t.kind == Symbol:
      let objType = objtypeImpl(t.symId)
      if objType.typeKind == ObjectT:
        let field = findObjField(objType, fieldName)
        if field.level >= 0:
          c.dest.add symToken(field.sym, info)
          c.dest.add intToken(pool.integers.getOrIncl(field.level), info)
          it.typ = field.typ # will be fit later with commonType
          it.kind = FldY
          result = MatchedDot
        else:
          c.buildErr info, "undeclared field: " & pool.strings[fieldName]
      else:
        c.buildErr info, "object type expected"
    elif t.typeKind == TupleT:
      var tup = t
      inc tup
      while tup.kind != ParRi:
        let field = asLocal(tup)
        if field.name.kind == SymbolDef and sameIdent(field.name.symId, fieldName):
          c.dest.add symToken(field.name.symId, info)
          it.typ = field.typ # will be fit later with commonType
          it.kind = FldY
          result = MatchedDot
          break
        skip tup
      c.dest.add intToken(pool.integers.getOrIncl(0), info)
      if result != MatchedDot:
        c.buildErr info, "undeclared field: " & pool.strings[fieldName]
    else:
      c.buildErr info, "object type expected"
  c.dest.addParRi()
  if result == MatchedDot:
    commonType c, it, exprStart, expected

proc semDot(c: var SemContext, it: var Item) =
  let exprStart = c.dest.len
  let info = it.n.info
  let expected = it.typ
  # read through the dot expression first:
  inc it.n # skip tag
  var lhsBuf = createTokenBuf(4)
  var lhs = Item(n: it.n, typ: c.types.autoType)
  swap c.dest, lhsBuf
  semExpr c, lhs
  swap c.dest, lhsBuf
  it.n = lhs.n
  lhs.n = cursorAt(lhsBuf, 0)
  let fieldNameCursor = it.n
  let fieldName = getIdent(c, it.n)
  # skip optional inheritance depth:
  if it.n.kind == IntLit:
    inc it.n
  skipParRi it.n
  # now interpret the dot expression:
  let state = tryBuiltinDot(c, it, lhs, fieldName, info)
  if state == FailedDot:
    # attempt a dot call, i.e. build b(a) from a.b
    c.dest.shrink exprStart
    var callBuf = createTokenBuf(16)
    callBuf.addParLe(CallX, info)
    callBuf.add fieldNameCursor
    callBuf.addSubtree lhs.n # add lhs as first argument
    callBuf.addParRi()
    var call = Item(n: cursorAt(callBuf, 0), typ: expected)
    # error messages aren't specialized for now
    semCall c, call
    it.typ = call.typ

proc semWhile(c: var SemContext; it: var Item) =
  let info = it.n.info
  takeToken c, it.n
  semBoolExpr c, it.n
  inc c.routine.inLoop
  withNewScope c:
    semStmt c, it.n
  dec c.routine.inLoop
  wantParRi c, it.n
  producesVoid c, info, it.typ

proc semBlock(c: var SemContext; it: var Item) =
  let info = it.n.info
  takeToken c, it.n

  inc c.routine.inBlock
  withNewScope c:
    if it.n.kind == DotToken:
      takeToken c, it.n
    else:
      let declStart = c.dest.len
      let delayed = handleSymDef(c, it.n, LabelY)
      c.addSym delayed
      publish c, delayed.s.name, declStart

    semStmt c, it.n
  dec c.routine.inBlock

  wantParRi c, it.n
  producesVoid c, info, it.typ

proc semBreak(c: var SemContext; it: var Item) =
  let info = it.n.info
  takeToken c, it.n
  if c.routine.inLoop+c.routine.inBlock == 0:
    buildErr c, it.n.info, "`break` only possible within a `while` or `block` statement"
  else:
    if it.n.kind == DotToken:
      wantDot c, it.n
    else:
      var a = Item(n: it.n, typ: c.types.autoType)
      semExpr(c, a)
      if a.kind != LabelY:
        buildErr c, it.n.info, "`break` needs a block label"
      it.n = a.n
  wantParRi c, it.n
  producesNoReturn c, info, it.typ

proc semContinue(c: var SemContext; it: var Item) =
  let info = it.n.info
  takeToken c, it.n
  if c.routine.inLoop == 0:
    buildErr c, it.n.info, "`continue` only possible within a `while` statement"
  else:
    wantDot c, it.n
  wantParRi c, it.n
  producesNoReturn c, info, it.typ

proc wantExportMarker(c: var SemContext; n: var Cursor) =
  if n.kind == DotToken:
    c.dest.add n
    inc n
  elif n.kind == Ident and pool.strings[n.litId] == "x":
    if c.currentScope.kind != ToplevelScope:
      buildErr c, n.info, "only toplevel declarations can be exported"
    else:
      c.dest.add n
    inc n
  elif n.kind == ParLe:
    # export marker could have been turned into a NIF tag
    takeTree c, n
  else:
    buildErr c, n.info, "expected '.' or 'x' for an export marker"

proc insertType(c: var SemContext; typ: TypeCursor; patchPosition: int) =
  let t = skipModifier(typ)
  c.dest.insert t, patchPosition

proc patchType(c: var SemContext; typ: TypeCursor; patchPosition: int) =
  let t = skipModifier(typ)
  c.dest.replace t, patchPosition

type
  CrucialPragma* = object
    magic: string
    bits: int
    hasVarargs: PackedLineInfo

proc semPragma(c: var SemContext; n: var Cursor; crucial: var CrucialPragma; kind: SymKind) =
  let pk = pragmaKind(n)
  case pk
  of NoPragma:
    if kind.isRoutine and (let cc = callConvKind(n); cc != NoCallConv):
      c.dest.add parLeToken(pool.tags.getOrIncl($cc), n.info)
      inc n
      c.dest.addParRi()
    else:
      buildErr c, n.info, "expected pragma"
      inc n
      c.dest.addParRi()
      #skip n
  of Magic:
    c.dest.add parLeToken(pool.tags.getOrIncl($pk), n.info)
    inc n
    if n.kind in {StringLit, Ident}:
      let m = parseMagic(pool.strings[n.litId])
      if m == mNone:
        buildErr c, n.info, "unknown `magic`"
      else:
        let (magicWord, bits) = magicToTag(m)
        crucial.magic = magicWord
        crucial.bits = bits
      takeToken c, n
    else:
      buildErr c, n.info, "`magic` pragma takes a string literal"
    c.dest.addParRi()
  of ImportC, ImportCpp, ExportC, Header:
    c.dest.add parLeToken(pool.tags.getOrIncl($pk), n.info)
    inc n
    if n.kind != ParRi:
      semConstStrExpr c, n
    c.dest.addParRi()
  of Align, Bits:
    c.dest.add parLeToken(pool.tags.getOrIncl($pk), n.info)
    inc n
    semConstIntExpr(c, n)
    c.dest.addParRi()
  of Nodecl, Selectany, Threadvar, Globalvar, Discardable, Noreturn:
    c.dest.add parLeToken(pool.tags.getOrIncl($pk), n.info)
    c.dest.addParRi()
    inc n
  of Varargs:
    crucial.hasVarargs = n.info
    c.dest.add parLeToken(pool.tags.getOrIncl($pk), n.info)
    c.dest.addParRi()
    inc n

proc semPragmas(c: var SemContext; n: var Cursor; crucial: var CrucialPragma; kind: SymKind) =
  if n.kind == DotToken:
    takeToken c, n
  elif n == "pragmas":
    takeToken c, n
    while n.kind != ParRi:
      let hasParRi = n.kind == ParLe
      if n == "kv":
        inc n
      semPragma c, n, crucial, kind
      if hasParRi:
        skipParRi n
    wantParRi c, n
  else:
    buildErr c, n.info, "expected '.' or 'pragmas'"

proc semIdentImpl(c: var SemContext; n: var Cursor; ident: StrId): Sym =
  let insertPos = c.dest.len
  let info = n.info
  let count = buildSymChoice(c, ident, info, InnerMost)
  if count == 1:
    let sym = c.dest[insertPos+1].symId
    c.dest.shrink insertPos
    c.dest.add symToken(sym, info)
    result = fetchSym(c, sym)
  else:
    result = Sym(kind: if count == 0: NoSym else: CchoiceY)

proc semIdent(c: var SemContext; n: var Cursor): Sym =
  result = semIdentImpl(c, n, n.litId)
  inc n

proc semQuoted(c: var SemContext; n: var Cursor): Sym =
  let nameId = unquote(n)
  result = semIdentImpl(c, n, nameId)

proc maybeInlineMagic(c: var SemContext; res: LoadResult) =
  if res.status == LacksNothing:
    var n = res.decl
    inc n # skip the symbol kind
    if n.kind == SymbolDef:
      inc n # skip the SymbolDef
      if n.kind == ParLe:
        # ^ export marker position has a `(`? If so, it is a magic!
        c.dest[c.dest.len-1] = n.load
        inc n
        while true:
          c.dest.add n
          if n.kind == ParRi: break
          inc n

proc semTypeSym(c: var SemContext; s: Sym; info: PackedLineInfo; context: TypeDeclContext) =
  if s.kind in {TypeY, TypevarY}:
    let res = tryLoadSym(s.name)
    let beforeMagic = c.dest.len
    maybeInlineMagic c, res
    let afterMagic = c.dest.len
    if s.kind == TypevarY:
      # likely was not magic
      # maybe substitution performed here?
      inc c.usedTypevars
    elif beforeMagic != afterMagic:
      # was magic, nothing to do
      discard
    else:
      let typ = asTypeDecl(res.decl)
      if typ.body.typeKind in {ObjectT, EnumT, DistinctT, ConceptT}:
        # types that should stay as symbols, see sigmatch.matchSymbol
        discard
      else:
        # remove symbol, inline type:
        c.dest.shrink c.dest.len-1
        var t = typ.body
        semLocalTypeImpl c, t, context
  elif s.kind != NoSym:
    c.buildErr info, "type name expected, but got: " & pool.syms[s.name]
  else:
    c.buildErr info, "unknown type name"

proc semParams(c: var SemContext; n: var Cursor)
proc semLocal(c: var SemContext; n: var Cursor; kind: SymKind)

proc semObjectType(c: var SemContext; n: var Cursor) =
  takeToken c, n
  # inherits from?
  if n.kind == DotToken:
    takeToken c, n
  else:
    semLocalTypeImpl c, n, InLocalDecl
  if n.kind == DotToken:
    takeToken c, n
  else:
    # object fields:
    withNewScope c:
      while n.substructureKind == FldS:
        semLocal(c, n, FldY)
  wantParRi c, n

proc semTupleType(c: var SemContext; n: var Cursor) =
  takeToken c, n
  # tuple fields:
  withNewScope c:
    while n.substructureKind == FldS:
      semLocal(c, n, FldY)
  wantParRi c, n

type
  EnumTypeState = object
    isBoolType: bool # `bool` is a magic enum and needs special handling
    enumType: SymId
    thisValue: xint
    hasHole: bool

proc semEnumField(c: var SemContext; n: var Cursor; state: var EnumTypeState)

proc semEnumType(c: var SemContext; n: var Cursor; enumType: SymId; beforeExportMarker: int) =
  # XXX Propagate hasHole somehow
  takeToken c, n
  let magicToken = c.dest[beforeExportMarker]
  var state = EnumTypeState(enumType: enumType, thisValue: createXint(0'i64), hasHole: false,
    isBoolType: magicToken.kind == ParLe and pool.tags[magicToken.tagId] == $BoolT)
  while n.substructureKind == EfldS:
    semEnumField(c, n, state)
    inc state.thisValue
  wantParRi c, n

proc declareConceptSelf(c: var SemContext; info: PackedLineInfo) =
  let name = pool.strings.getOrIncl("Self")
  let result = identToSym(c, name, TypevarY)
  let s = Sym(kind: TypevarY, name: result,
              pos: c.dest.len)
  discard c.currentScope.addNonOverloadable(name, s)
  let declStart = c.dest.len
  buildTree c.dest, TypevarY, info:
    c.dest.add symdefToken(result, info) # name
    c.dest.addDotToken() # export marker
    c.dest.addDotToken() # pragmas
    c.dest.addDotToken() # typ
    c.dest.addDotToken() # value
  publish c, result, declStart

proc semConceptType(c: var SemContext; n: var Cursor) =
  takeToken c, n
  wantDot c, n
  wantDot c, n
  declareConceptSelf c, n.info
  skip n # skip dot or previous `Self` declaration
  if n != "stmts":
    error "(stmts) expected, but got: ", n
  takeToken c, n
  withNewScope c:
    while true:
      let k = n.symKind
      if k in RoutineKinds:
        var it = Item(n: n, typ: c.types.voidType)
        semProc(c, it, k, checkConceptProc)
        n = it.n
      else:
        break
  wantParRi c, n
  wantParRi c, n

proc instGenericType(c: var SemContext; dest: var TokenBuf; info: PackedLineInfo;
                     origin, targetSym: SymId; decl: TypeDecl; args: Cursor) =
  #[
  What we need to do is rather simple: A generic instantiation is
  the typical (type :Name ex generic_params pragmas body) tuple but
  this time the generic_params list the used `Invoke` construct for the
  instantiation.
  ]#
  var inferred = initTable[SymId, Cursor]()
  var err = 0
  dest.buildTree TypeS, info:
    dest.add symdefToken(targetSym, info)
    dest.addDotToken() # export
    dest.buildTree InvokeT, info:
      dest.add symToken(origin, info)
      var a = args
      var typevars = decl.typevars
      inc typevars
      while a.kind != ParRi and typevars.kind != ParRi:
        var tv = typevars
        assert tv == "typevar"
        inc tv
        assert tv.kind == SymbolDef
        inferred[tv.symId] = a
        takeTree dest, a
        skip typevars
      if a.kind != ParRi:
        err = -1
      elif typevars.kind != ParRi:
        err = 1
    # take the pragmas from the origin:
    dest.copyTree decl.pragmas
    if err == 0:
      var sc = SubsContext(params: addr inferred)
      subs(c, dest, sc, decl.body)
    elif err == 1:
      dest.buildLocalErr info, "too few generic arguments provided"
    else:
      dest.buildLocalErr info, "too many generic arguments provided"

proc semInvoke(c: var SemContext; n: var Cursor) =
  let typeStart = c.dest.len
  let info = n.info
  takeToken c, n # copy `at`
  semLocalTypeImpl c, n, InLocalDecl

  var headId: SymId = SymId(0)
  var decl = default TypeDecl
  var magicKind = NoType
  var ok = false
  if c.dest[typeStart+1].kind == Symbol:
    headId = c.dest[typeStart+1].symId
    decl = getTypeSection(headId)
    if decl.kind != TypeY:
      c.buildErr info, "cannot attempt to instantiate a non-type"
    if decl.typevars != "typevars":
      c.buildErr info, "cannot attempt to instantiate a concrete type"
    else:
      ok = true
  else:
    # symbol may have inlined into a magic
    let head = cursorAt(c.dest, typeStart+1)
    let kind = head.typeKind
    endRead(c.dest)
    if kind in {ArrayT, VarargsT,
      PtrT, RefT, UncheckedArrayT, SetT, StaticT, TypedescT}:
      # magics that can be invoked
      magicKind = kind
      ok = true
    else:
      c.buildErr info, "cannot attempt to instantiate a non-type"

  var genericArgs = 0
  swap c.usedTypevars, genericArgs
  let beforeArgs = c.dest.len
  while n.kind != ParRi:
    semLocalTypeImpl c, n, AllowValues
  swap c.usedTypevars, genericArgs
  wantParRi c, n
  if genericArgs == 0 and ok:
    # we have to be eager in generic type instantiations so that type-checking
    # can do its job properly:
    let key = typeToCanon(c.dest, typeStart)
    if c.instantiatedTypes.hasKey(key):
      c.dest.add symToken(c.instantiatedTypes[key], info)
    else:
      var args = cursorAt(c.dest, beforeArgs)
      if magicKind != NoType:
        var magicExpr = createTokenBuf(8)
        magicExpr.addParLe(magicKind, info)
        # reorder invocation according to type specifications:
        case magicKind
        of ArrayT:
          # invoked as array[len, elem], but needs to become (array elem len)
          let indexPart = args
          skip args
          magicExpr.takeTree args # element type
          magicExpr.addSubtree indexPart
          skipParRi args
        of PtrT, RefT, UncheckedArrayT, SetT, StaticT, TypedescT:
          # unary invocations
          magicExpr.takeTree args
          skipParRi args
        of VarargsT:
          magicExpr.takeTree args
          if args.kind != ParRi:
            # optional varargs call
            magicExpr.takeTree args
          skipParRi args
        else:
          raiseAssert "unreachable" # see type kind check for magicKind
        magicExpr.addParRi()
        c.dest.endRead()
        c.dest.shrink typeStart
        var m = cursorAt(magicExpr, 0)
        semLocalTypeImpl c, m, InLocalDecl
        return
      let targetSym = newSymId(c, headId)
      var instance = createTokenBuf(30)
      instGenericType c, instance, info, headId, targetSym, decl, args
      c.dest.endRead()
      publish targetSym, ensureMove instance
      c.instantiatedTypes[key] = targetSym
      c.dest.shrink typeStart
      c.dest.add symToken(targetSym, info)

proc addVarargsParameter(c: var SemContext; paramsAt: int; info: PackedLineInfo) =
  const vanon = "vanon"
  var varargsParam = @[
    parLeToken(ParamS, info),
    identToken(pool.strings.getOrIncl(vanon), info),
    dotToken(info), # export marker
    dotToken(info), # pragmas
    parLeToken(VarargsT, info),
    parRiToken(info),
    dotToken(info), # value
    parRiToken(info)
  ]
  if c.dest[paramsAt].kind == DotToken:
    c.dest[paramsAt] = parLeToken(ParamsS, info)
    varargsParam.add parRiToken(info)
    c.dest.insert fromBuffer(varargsParam), paramsAt+1
  else:
    var n = cursorAt(c.dest, paramsAt)
    if n.substructureKind == ParamsS:
      inc n
      while n.kind != ParRi:
        if n.substructureKind == ParamS:
          inc n
          let lit = getIdent(c, n)
          if lit != StrId(0) and pool.strings[lit] == vanon:
            # already added:
            endRead(c.dest)
            return
          skipToEnd n
        else:
          break
      let insertPos = cursorToPosition(c.dest, n)
      endRead(c.dest)
      c.dest.insert fromBuffer(varargsParam), insertPos

proc semLocalTypeImpl(c: var SemContext; n: var Cursor; context: TypeDeclContext) =
  let info = n.info
  case n.kind
  of Ident:
    let s = semIdent(c, n)
    semTypeSym c, s, info, context
  of Symbol:
    let s = fetchSym(c, n.symId)
    c.dest.add n
    inc n
    semTypeSym c, s, info, context
  of ParLe:
    case typeKind(n)
    of NoType:
      if exprKind(n) == QuotedX:
        let s = semQuoted(c, n)
        semTypeSym c, s, info, context
      elif context == AllowValues:
        var it = Item(n: n, typ: c.types.autoType)
        semExpr c, it
        n = it.n
      else:
        c.buildErr info, "not a type"
    of IntT, FloatT, CharT, BoolT, UIntT, VoidT, StringT, NilT, AutoT, SymKindT, UntypedT:
      takeTree c, n
    of PtrT, RefT, MutT, OutT, LentT, SinkT, NotT, UncheckedArrayT, SetT, StaticT, TypedescT:
      takeToken c, n
      semLocalTypeImpl c, n, context
      wantParRi c, n
    of OrT, AndT:
      takeToken c, n
      semLocalTypeImpl c, n, context
      semLocalTypeImpl c, n, context
      wantParRi c, n
    of TupleT:
      semTupleType c, n
    of ArrayT:
      takeToken c, n
      semLocalTypeImpl c, n, context
      semLocalTypeImpl c, n, AllowValues
      wantParRi c, n
    of VarargsT:
      takeToken c, n
      if n.kind != ParRi:
        semLocalTypeImpl c, n, context
        if n.kind == DotToken:
          takeToken c, n
        else:
          var it = Item(n: n, typ: c.types.autoType)
          semExpr c, it
          # XXX Check the expression is a symchoice or a sym
          n = it.n
      wantParRi c, n
    of ObjectT:
      if context != InTypeSection:
        c.buildErr info, "`object` type must be defined in a `type` section"
        skip n
      else:
        semObjectType c, n
    of EnumT:
      c.buildErr info, "`enum` type must be defined in a `type` section"
      skip n
    of ConceptT:
      if context != InTypeSection:
        c.buildErr info, "`concept` type must be defined in a `type` section"
        skip n
      else:
        semConceptType c, n
    of DistinctT:
      if context != InTypeSection:
        c.buildErr info, "`distinct` type must be defined in a `type` section"
        skip n
      else:
        takeToken c, n
        semLocalTypeImpl c, n, context
        wantParRi c, n
    of ProcT, IterT:
      takeToken c, n
      wantDot c, n # name
      let beforeParams = c.dest.len
      semParams c, n
      semLocalTypeImpl c, n, InReturnTypeDecl
      var crucial = default CrucialPragma
      semPragmas c, n, crucial, ProcY
      wantParRi c, n
      if crucial.hasVarargs.isValid:
        addVarargsParameter c, beforeParams, crucial.hasVarargs
    of InvokeT:
      semInvoke c, n
  of DotToken:
    if context in {InReturnTypeDecl, InGenericConstraint}:
      takeToken c, n
    else:
      c.buildErr info, "not a type"
  else:
    if context == AllowValues:
      var it = Item(n: n, typ: c.types.autoType)
      semExpr c, it
      n = it.n
    else:
      c.buildErr info, "not a type"

proc semReturnType(c: var SemContext; n: var Cursor): TypeCursor =
  result = semLocalType(c, n, InReturnTypeDecl)

proc exportMarkerBecomesNifTag(c: var SemContext; insertPos: int; crucial: CrucialPragma) =
  assert crucial.magic.len > 0
  let info = c.dest[insertPos].info

  var a: Cursor
  if crucial.bits != 0:
    let nifTag = [
      parLeToken(pool.tags.getOrIncl(crucial.magic), info),
      intToken(pool.integers.getOrIncl(crucial.bits), info),
      parRiToken(info)
    ]
    a = fromBuffer(nifTag)
  else:
    let nifTag = [
      parLeToken(pool.tags.getOrIncl(crucial.magic), info),
      parRiToken(info)
    ]
    a = fromBuffer(nifTag)
  c.dest.replace a, insertPos

proc semLocal(c: var SemContext; n: var Cursor; kind: SymKind) =
  let declStart = c.dest.len
  takeToken c, n
  let delayed = handleSymDef(c, n, kind) # 0
  let beforeExportMarker = c.dest.len
  wantExportMarker c, n # 1
  var crucial = default CrucialPragma
  semPragmas c, n, crucial, kind # 2
  if crucial.magic.len > 0:
    exportMarkerBecomesNifTag c, beforeExportMarker, crucial
  case kind
  of TypevarY:
    discard semLocalType(c, n, InGenericConstraint)
    wantDot c, n
  of ParamY, LetY, VarY, ConstY, CursorY, ResultY, FldY:
    let beforeType = c.dest.len
    if n.kind == DotToken:
      # no explicit type given:
      inc n # 3
      var it = Item(n: n, typ: c.types.autoType)
      semExpr c, it # 4
      n = it.n
      insertType c, it.typ, beforeType
    else:
      let typ = semLocalType(c, n) # 3
      if n.kind == DotToken:
        # empty value
        takeToken c, n
      else:
        var it = Item(n: n, typ: typ)
        semExpr c, it # 4
        n = it.n
        patchType c, it.typ, beforeType
  else:
    assert false, "bug"
  c.addSym delayed
  wantParRi c, n
  publish c, delayed.s.name, declStart

proc semLocal(c: var SemContext; it: var Item; kind: SymKind) =
  let info = it.n.info
  semLocal c, it.n, kind
  producesVoid c, info, it.typ

proc addXint(c: var SemContext; x: xint; info: PackedLineInfo) =
  var err = false
  let val = asSigned(x, err)
  if not err:
    c.dest.add intToken(pool.integers.getOrIncl(val), info)
  else:
    let val = asUnsigned(x, err)
    if not err:
      c.dest.add uintToken(pool.uintegers.getOrIncl(val), info)
    else:
      c.buildErr info, "enum value not a constant expression"

proc evalConstIntExpr(c: var SemContext; n: var Cursor; expected: TypeCursor): xint =
  let beforeExpr = c.dest.len
  var x = Item(n: n, typ: expected)
  semExpr c, x
  n = x.n
  result = evalOrdinal(cursorAt(c.dest, beforeExpr))
  endRead c.dest

proc semEnumField(c: var SemContext; n: var Cursor; state: var EnumTypeState) =
  let declStart = c.dest.len
  takeToken c, n
  let delayed = handleSymDef(c, n, EfldY) # 0
  let beforeExportMarker = c.dest.len
  wantExportMarker c, n # 1
  var crucial = default CrucialPragma
  semPragmas c, n, crucial, EfldY # 2
  if state.isBoolType and crucial.magic.len == 0:
    # bool type, set magic to fields if unset
    if state.thisValue == zero():
      crucial.magic = "false"
    else:
      crucial.magic = "true"
  if crucial.magic.len > 0:
    exportMarkerBecomesNifTag c, beforeExportMarker, crucial
  if n.kind == DotToken or n.kind == Symbol:
    if state.isBoolType:
      c.dest.addParLe(BoolT, n.info)
      c.dest.addParRi()
    else:
      c.dest.add symToken(state.enumType, n.info)
    inc n # 3
  else:
    c.buildErr n.info, "enum field's type must be empty"

  if n.kind == DotToken:
    # empty value
    c.addXint state.thisValue, c.dest[declStart].info
    inc n
  else:
    let explicitValue = evalConstIntExpr(c, n, c.types.autoType) # 4
    if explicitValue != state.thisValue:
      state.hasHole = true
      state.thisValue = explicitValue
  c.addSym delayed
  wantParRi c, n
  publish c, delayed.s.name, declStart

proc semGenericParam(c: var SemContext; n: var Cursor) =
  if n == "typevar":
    semLocal c, n, TypevarY
  else:
    buildErr c, n.info, "expected 'typevar'"

proc semGenericParams(c: var SemContext; n: var Cursor) =
  if n.kind == DotToken:
    takeToken c, n
  elif n == "typevars":
    inc c.routine.inGeneric
    takeToken c, n
    while n.kind != ParRi:
      semGenericParam c, n
    wantParRi c, n
  elif n == $InvokeT:
    takeTree c, n
  else:
    buildErr c, n.info, "expected '.' or 'typevars'"

proc semParam(c: var SemContext; n: var Cursor) =
  if n == "param":
    semLocal c, n, ParamY
  else:
    buildErr c, n.info, "expected 'param'"

proc semParams(c: var SemContext; n: var Cursor) =
  if n.kind == DotToken:
    takeToken c, n
  elif n == "params":
    takeToken c, n
    while n.kind != ParRi:
      semParam c, n
    wantParRi c, n
  else:
    buildErr c, n.info, "expected '.' or 'params'"

proc addReturnResult(c: var SemContext; resId: SymId; info: PackedLineInfo) =
  if resId != SymId(0):
    assert c.dest[c.dest.len-1].kind == ParRi
    c.dest.shrink c.dest.len-1 # remove the ParRi
    # maybe add `return result`:
    buildTree(c.dest, RetS, info):
      c.dest.addSymUse resId, info
    c.dest.addParRi() # add it back

proc semProc(c: var SemContext; it: var Item; kind: SymKind; pass: PassKind) =
  let info = it.n.info
  let declStart = c.dest.len
  takeToken c, it.n
  let symId = declareOverloadableSym(c, it, kind)

  let beforeExportMarker = c.dest.len
  wantExportMarker c, it.n
  if it.n.kind == DotToken:
    takeToken c, it.n
  else:
    buildErr c, it.n.info, "TR pattern not implemented"
    skip it.n
  c.routine = createSemRoutine(kind, c.routine)
  # 'break' and 'continue' are valid in a template regardless of whether we
  # really have a loop or not:
  if kind == TemplateY:
    inc c.routine.inLoop
    inc c.routine.inGeneric

  try:
    c.openScope() # open parameter scope
    semGenericParams c, it.n
    let beforeParams = c.dest.len
    semParams c, it.n
    c.routine.returnType = semReturnType(c, it.n)
    var crucial = default CrucialPragma
    semPragmas c, it.n, crucial, kind
    if crucial.hasVarargs.isValid:
      addVarargsParameter c, beforeParams, crucial.hasVarargs
    if crucial.magic.len > 0:
      exportMarkerBecomesNifTag c, beforeExportMarker, crucial
    if it.n.kind == DotToken:
      takeToken c, it.n
    else:
      buildErr c, it.n.info, "`effects` must be empty"
      skip it.n

    publishSignature c, symId, declStart
    if it.n.kind != DotToken:
      case pass
      of checkGenericInst:
        if it.n != "stmts":
          error "(stmts) expected, but got ", it.n
        c.openScope() # open body scope
        takeToken c, it.n
        semProcBody c, it
        c.closeScope() # close body scope
        c.closeScope() # close parameter scope
      of checkBody:
        if it.n != "stmts":
          error "(stmts) expected, but got ", it.n
        c.openScope() # open body scope
        takeToken c, it.n
        let resId = declareResult(c, it.n.info)
        semProcBody c, it
        c.closeScope() # close body scope
        c.closeScope() # close parameter scope
        addReturnResult c, resId, it.n.info
      of checkSignatures:
        c.takeTree it.n
        c.closeScope() # close parameter scope
      of checkConceptProc:
        c.closeScope() # close parameter scope
        if it.n.kind == DotToken:
          inc it.n
        else:
          c.buildErr it.n.info, "inside a `concept` a routine cannot have a body"
          skip it.n
    else:
      takeToken c, it.n
      c.closeScope() # close parameter scope
  finally:
    c.routine = c.routine.parent
  wantParRi c, it.n
  producesVoid c, info, it.typ
  publish c, symId, declStart

proc semExprSym(c: var SemContext; it: var Item; s: Sym; start: int; flags: set[SemFlag]) =
  it.kind = s.kind
  let expected = it.typ
  if s.kind == NoSym:
    if pool.syms.hasId(s.name):
      c.buildErr it.n.info, "undeclared identifier: " & pool.syms[s.name]
    else:
      c.buildErr it.n.info, "undeclared identifier"
    it.typ = c.types.autoType
  elif s.kind == CchoiceY:
    if KeepMagics notin flags:
      c.buildErr it.n.info, "ambiguous identifier"
    it.typ = c.types.autoType
  elif s.kind in {TypeY, TypevarY}:
    let typeStart = c.dest.len
    c.dest.buildTree TypedescT, it.n.info:
      c.dest.add symToken(s.name, it.n.info)
      semTypeSym c, s, it.n.info, InLocalDecl
    it.typ = typeToCursor(c, typeStart)
    c.dest.shrink typeStart
    commonType c, it, start, expected
  else:
    let res = declToCursor(c, s)
    if KeepMagics notin flags:
      maybeInlineMagic c, res
    if res.status == LacksNothing:
      var n = res.decl
      if s.kind.isLocal or s.kind == EfldY:
        skipToLocalType n
      elif s.kind.isRoutine:
        skipToParams n
      elif s.kind == LabelY:
        discard
      else:
        # XXX enum field?
        assert false, "not implemented"
      it.typ = n
      commonType c, it, start, expected
    else:
      c.buildErr it.n.info, "could not load symbol: " & pool.syms[s.name] & "; errorCode: " & $res.status
      it.typ = c.types.autoType

proc semLocalTypeExpr(c: var SemContext, it: var Item) =
  let val = semLocalType(c, it.n)
  let start = c.dest.len
  c.dest.buildTree TypedescT, it.n.info:
    c.dest.addSubtree val
  it.typ = typeToCursor(c, start)
  c.dest.shrink start

proc semAsgn(c: var SemContext; it: var Item) =
  let info = it.n.info
  takeToken c, it.n
  var a = Item(n: it.n, typ: c.types.autoType)
  semExpr c, a # infers type of `left-hand-side`
  semExpr c, a # ensures type compatibility with `left-hand-side`
  it.n = a.n
  wantParRi c, it.n
  producesVoid c, info, it.typ

proc semEmit(c: var SemContext; it: var Item) =
  let info = it.n.info
  takeToken c, it.n
  while it.n.kind != ParRi:
    var a = Item(n: it.n, typ: c.types.autoType)
    semExpr c, a
    it.n = a.n
  wantParRi c, it.n
  producesVoid c, info, it.typ

proc semDiscard(c: var SemContext; it: var Item) =
  let info = it.n.info
  takeToken c, it.n
  if it.n.kind == DotToken:
    takeToken c, it.n
  else:
    var a = Item(n: it.n, typ: c.types.autoType)
    semExpr c, a
    it.n = a.n
    if classifyType(c, it.typ) == VoidT:
      buildErr c, it.n.info, "expression of type `" & typeToString(it.typ) & "` must not be discarded"
  wantParRi c, it.n
  producesVoid c, info, it.typ

proc semStmtBranch(c: var SemContext; it: var Item) =
  # handle statements that could be expressions
  case classifyType(c, it.typ)
  of AutoT:
    semExpr c, it
  of VoidT:
    # performs discard check:
    semStmt c, it.n
  else:
    var ex = Item(n: it.n, typ: it.typ)
    let start = c.dest.len
    semExpr c, ex
    # this is handled by commonType, since it has to be done deeply:
    #if classifyType(c, ex.typ) == VoidT:
    #  # allow statement in expression context if it is noreturn
    #  let ignore = isNoReturn(cursorAt(c.dest, start))
    #  endRead(c.dest)
    #  if not ignore:
    #    typeMismatch(c, it.n.info, ex.typ, it.typ)
    commonType(c, ex, start, it.typ)
    it.n = ex.n

proc semIf(c: var SemContext; it: var Item) =
  let info = it.n.info
  takeToken c, it.n
  if it.n.substructureKind == ElifS:
    while it.n.substructureKind == ElifS:
      takeToken c, it.n
      semBoolExpr c, it.n
      withNewScope c:
        semStmtBranch c, it
      wantParRi c, it.n
  else:
    buildErr c, it.n.info, "illformed AST: `elif` inside `if` expected"
  if it.n.substructureKind == ElseS:
    takeToken c, it.n
    withNewScope c:
      semStmtBranch c, it
    wantParRi c, it.n
  wantParRi c, it.n
  if typeKind(it.typ) == AutoT:
    producesVoid c, info, it.typ

proc semWhen(c: var SemContext; it: var Item) =
  let start = c.dest.len
  let info = it.n.info
  takeToken c, it.n
  var leaveUnresolved = false
  if it.n.substructureKind == ElifS:
    while it.n.substructureKind == ElifS:
      takeToken c, it.n
      let condStart = c.dest.len
      semConstBoolExpr c, it.n
      let condValue = cursorAt(c.dest, condStart).exprKind
      endRead(c.dest)
      if not leaveUnresolved:
        if condValue == TrueX:
          c.dest.shrink start
          semExpr c, it
          skipParRi it.n # finish elif
          skipToEnd it.n
          return
        elif condValue != FalseX:
          # erroring/unresolved condition, leave entire statement as unresolved
          leaveUnresolved = true
      takeTree c, it.n
      wantParRi c, it.n
  else:
    buildErr c, it.n.info, "illformed AST: `elif` inside `if` expected"
  if it.n.substructureKind == ElseS:
    takeToken c, it.n
    if not leaveUnresolved:
      c.dest.shrink start
      semExpr c, it
      skipParRi it.n # finish else
      skipToEnd it.n
      return
    else:
      takeTree c, it.n
    wantParRi c, it.n
  wantParRi c, it.n
  if not leaveUnresolved:
    # none of the branches evaluated, output nothing
    c.dest.shrink start

proc isRangeNode(c: var SemContext; n: Cursor): bool =
  var n = n
  if n.exprKind notin {CallX, InfixX}:
    return false
  inc n
  let name = getIdent(c, n)
  result = name != StrId(0) and pool.strings[name] == ".."

proc semCaseOfValue(c: var SemContext; it: var Item; selectorType: TypeCursor;
                    seen: var seq[(xint, xint)]) =
  if it.n == "set":
    takeToken c, it.n
    while it.n.kind != ParRi:
      let info = it.n.info
      if isRangeNode(c, it.n):
        inc it.n # call tag
        skip it.n # `..`
        c.dest.buildTree RangeX, it.n.info:
          let a = evalConstIntExpr(c, it.n, selectorType)
          let b = evalConstIntExpr(c, it.n, selectorType)
          if seen.doesOverlapOrIncl(a, b):
            buildErr c, info, "overlapping values"
        inc it.n # right paren of call
      elif it.n.exprKind == RangeX:
        takeToken c, it.n
        let a = evalConstIntExpr(c, it.n, selectorType)
        let b = evalConstIntExpr(c, it.n, selectorType)
        if seen.doesOverlapOrIncl(a, b):
          buildErr c, info, "overlapping values"
        wantParRi c, it.n
      else:
        let a = evalConstIntExpr(c, it.n, selectorType)
        if seen.containsOrIncl(a):
          buildErr c, info, "value already handled"
    wantParRi c, it.n
  else:
    buildErr c, it.n.info, "`set` within `of` expected"
    skip it.n

proc semCase(c: var SemContext; it: var Item) =
  let info = it.n.info
  takeToken c, it.n
  var selector = Item(n: it.n, typ: c.types.autoType)
  semExpr c, selector
  it.n = selector.n
  var seen: seq[(xint, xint)] = @[]
  if it.n.substructureKind == OfS:
    while it.n.substructureKind == OfS:
      takeToken c, it.n
      semCaseOfValue c, it, selector.typ, seen
      withNewScope c:
        semStmtBranch c, it
      wantParRi c, it.n
  else:
    buildErr c, it.n.info, "illformed AST: `of` inside `case` expected"
  if it.n.substructureKind == ElseS:
    takeToken c, it.n
    withNewScope c:
      semStmtBranch c, it
    wantParRi c, it.n
  wantParRi c, it.n
  if typeKind(it.typ) == AutoT:
    producesVoid c, info, it.typ

proc semForLoopVar(c: var SemContext; it: var Item; loopvarType: TypeCursor) =
  if stmtKind(it.n) == LetS:
    let declStart = c.dest.len
    takeToken c, it.n
    let delayed = handleSymDef(c, it.n, LetY)
    c.addSym delayed
    wantDot c, it.n # export marker must be empty
    wantDot c, it.n # pragmas
    copyTree c.dest, loopvarType
    skip it.n # skip over the type which might have been set already as we tend to re-sem stuff
    wantDot c, it.n # value
    wantParRi c, it.n
    publish c, delayed.s.name, declStart
  else:
    buildErr c, it.n.info, "illformed AST: `let` inside `unpackflat` expected"
    skip it.n

proc isIterator(c: var SemContext; s: SymId): bool =
  let sym = fetchSym(c, s)
  let res = declToCursor(c, sym)
  result = res.status == LacksNothing and res.decl == $IterY

proc semFor(c: var SemContext; it: var Item) =
  let info = it.n.info
  takeToken c, it.n
  var iterCall = Item(n: it.n, typ: c.types.autoType)
  let beforeCall = c.dest.len
  semExpr c, iterCall, {PreferIterators, KeepMagics}
  var isMacroLike = false
  if c.dest[beforeCall+1].kind == Symbol and c.isIterator(c.dest[beforeCall+1].symId):
    discard "fine"
  elif iterCall.typ.typeKind == UntypedT:
    isMacroLike = true
  else:
    buildErr c, it.n.info, "iterator expected"
  it.n = iterCall.n
  withNewScope c:
    case substructureKind(it.n)
    of UnpackFlatS:
      takeToken c, it.n
      if iterCall.typ.typeKind == TupleT:
        var tup = iterCall.typ
        inc tup
        while it.n.kind != ParRi and tup.kind != ParRi:
          semForLoopVar c, it, tup
          skip tup
        if it.n.kind == ParRi:
          inc it.n
          if tup.kind == ParRi:
            discard "all fine"
          else:
            buildErr c, it.n.info, "too few for loop variables"
        else:
          buildErr c, it.n.info, "too many for loop variables"
          skipToEnd it.n
      else:
        semForLoopVar c, it, iterCall.typ

      wantParRi c, it.n
    of UnpackTupS:
      # XXX To implement
      buildErr c, it.n.info, "`unpacktup` inside `for` not implemented"
      skip it.n
    else:
      buildErr c, it.n.info, "illformed AST: `unpackflat` inside `for` expected"
      skip it.n

    if isMacroLike and false:
      takeTree c.dest, it.n # don't touch the body
    else:
      inc c.routine.inLoop
      semStmt c, it.n
      dec c.routine.inLoop

  wantParRi c, it.n
  producesNoReturn c, info, it.typ

proc semReturn(c: var SemContext; it: var Item) =
  let info = it.n.info
  takeToken c, it.n
  if c.routine.kind == NoSym:
    buildErr c, it.n.info, "`return` only allowed within a routine"
  if it.n.kind == DotToken:
    takeToken c, it.n
  else:
    var a = Item(n: it.n, typ: c.routine.returnType)
    # `return` within a template refers to the caller, so
    # we allow any type here:
    if c.routine.kind == TemplateY:
      a.typ = c.types.autoType
    semExpr c, a
    it.n = a.n
  wantParRi c, it.n
  producesNoReturn c, info, it.typ

proc semYield(c: var SemContext; it: var Item) =
  let info = it.n.info
  takeToken c, it.n
  if c.routine.kind != IterY:
    buildErr c, it.n.info, "`yield` only allowed within an `iterator`"
  if it.n.kind == DotToken:
    takeToken c, it.n
  else:
    var a = Item(n: it.n, typ: c.routine.returnType)
    semExpr c, a
    it.n = a.n
  wantParRi c, it.n
  producesVoid c, info, it.typ

proc semTypePragmas(c: var SemContext; n: var Cursor; beforeExportMarker: int) =
  var crucial = default CrucialPragma
  semPragmas c, n, crucial, TypeY # 2
  if crucial.magic.len > 0:
    exportMarkerBecomesNifTag c, beforeExportMarker, crucial

proc semTypeSection(c: var SemContext; n: var Cursor) =
  let declStart = c.dest.len
  takeToken c, n
  # name, export marker, generic params, pragmas, body
  let delayed = handleSymDef(c, n, TypeY) # 0
  let beforeExportMarker = c.dest.len
  wantExportMarker c, n # 1

  if c.phase == SemcheckSignatures or (delayed.status == OkNew and c.phase != SemcheckTopLevelSyms):
    var isGeneric: bool
    if n.kind == DotToken:
      takeToken c, n
      isGeneric = false
    else:
      openScope c
      semGenericParams c, n
      isGeneric = true

    semTypePragmas c, n, beforeExportMarker

    # body:
    if n.kind == DotToken:
      takeToken c, n
    else:
      if n.typeKind == EnumT:
        semEnumType c, n, delayed.s.name, beforeExportMarker
      else:
        semLocalTypeImpl c, n, InTypeSection
    if isGeneric:
      closeScope c
  else:
    c.takeTree n # generics
    semTypePragmas c, n, beforeExportMarker
    c.takeTree n # body

  c.addSym delayed
  wantParRi c, n
  publish c, delayed.s.name, declStart

proc semTypedBinaryArithmetic(c: var SemContext; it: var Item) =
  takeToken c, it.n
  semLocalTypeImpl c, it.n, InLocalDecl
  semExpr c, it
  semExpr c, it
  wantParRi c, it.n

proc semCmp(c: var SemContext; it: var Item) =
  let beforeExpr = c.dest.len
  takeToken c, it.n
  semExpr c, it
  semExpr c, it
  wantParRi c, it.n
  commonType c, it, beforeExpr, c.types.boolType

proc literal(c: var SemContext; it: var Item; literalType: TypeCursor) =
  let beforeExpr = c.dest.len
  takeToken c, it.n
  let expected = it.typ
  it.typ = literalType
  commonType c, it, beforeExpr, expected

proc literalB(c: var SemContext; it: var Item; literalType: TypeCursor) =
  let beforeExpr = c.dest.len
  takeToken c, it.n
  wantParRi c, it.n
  let expected = it.typ
  it.typ = literalType
  commonType c, it, beforeExpr, expected

proc semTypedUnaryArithmetic(c: var SemContext; it: var Item) =
  takeToken c, it.n
  semLocalTypeImpl c, it.n, InLocalDecl
  semExpr c, it
  wantParRi c, it.n

proc semArrayConstr(c: var SemContext, it: var Item) =
  let exprStart = c.dest.len
  takeToken c, it.n
  if it.n.kind == ParRi:
    # empty array
    if it.typ.typeKind in {AutoT, VoidT}:
      buildErr c, it.n.info, "empty array needs a specified type"
    wantParRi c, it.n
    return
  var elem = Item(n: it.n, typ: c.types.autoType)
  case it.typ.typeKind
  of ArrayT: # , SeqT, OpenArrayT
    var arr = it.typ
    inc arr
    elem.typ = arr
  of AutoT: discard
  else:
    buildErr c, it.n.info, "invalid expected type for array constructor: " & typeToString(it.typ)
  # XXX index types, `index: value` etc not implemented
  semExpr c, elem
  var count = 1
  while elem.n.kind != ParRi:
    semExpr c, elem
    inc count
  it.n = elem.n
  wantParRi c, it.n
  let typeStart = c.dest.len
  c.dest.buildTree ArrayT, it.n.info:
    c.dest.addSubtree elem.typ
    c.dest.add intToken(pool.integers.getOrIncl(count), it.n.info)
  let expected = it.typ
  it.typ = typeToCursor(c, typeStart)
  c.dest.shrink typeStart
  commonType c, it, exprStart, expected

proc semSetConstr(c: var SemContext, it: var Item) =
  let exprStart = c.dest.len
  takeToken c, it.n
  if it.n.kind == ParRi:
    # empty set
    if it.typ.typeKind in {AutoT, VoidT}:
      buildErr c, it.n.info, "empty set needs a specified type"
    wantParRi c, it.n
    return
  var elem = Item(n: it.n, typ: c.types.autoType)
  case it.typ.typeKind
  of SetT:
    var t = it.typ
    inc t
    elem.typ = t
  of AutoT: discard
  else:
    buildErr c, it.n.info, "invalid expected type for set constructor: " & typeToString(it.typ)
  while elem.n.kind != ParRi:
    if isRangeNode(c, elem.n):
      inc elem.n # call tag
      skip elem.n # `..`
      c.dest.buildTree RangeX, elem.n.info:
        semExpr c, elem
        semExpr c, elem
      inc elem.n # right paren of call
    elif elem.n.exprKind == RangeX:
      skip elem.n # resem elements?
    else:
      semExpr c, elem
    # XXX check if elem.typ is too big
  it.n = elem.n
  wantParRi c, it.n
  let typeStart = c.dest.len
  c.dest.buildTree SetT, it.n.info:
    c.dest.addSubtree elem.typ
  let expected = it.typ
  it.typ = typeToCursor(c, typeStart)
  c.dest.shrink typeStart
  commonType c, it, exprStart, expected

proc semSuf(c: var SemContext, it: var Item) =
  let exprStart = c.dest.len
  takeToken c, it.n
  var num = Item(n: it.n, typ: c.types.autoType)
  semExpr c, num
  it.n = num.n
  if it.n.kind != StringLit:
    c.buildErr it.n.info, "string literal expected for suf"
    skip it.n
    return
  let expected = it.typ
  case pool.strings[it.n.litId]
  of "i": it.typ = c.types.intType
  of "i8": it.typ = c.types.int8Type
  of "i16": it.typ = c.types.int16Type
  of "i32": it.typ = c.types.int32Type
  of "i64": it.typ = c.types.int64Type
  of "u": it.typ = c.types.uintType
  of "u8": it.typ = c.types.uint8Type
  of "u16": it.typ = c.types.uint16Type
  of "u32": it.typ = c.types.uint32Type
  of "u64": it.typ = c.types.uint64Type
  of "f": it.typ = c.types.floatType
  of "f32": it.typ = c.types.float32Type
  of "f64": it.typ = c.types.float64Type
  else:
    c.buildErr it.n.info, "unknown suffix: " & pool.strings[it.n.litId]
  takeToken c, it.n # suffix
  wantParRi c, it.n # right paren
  commonType c, it, exprStart, expected

proc semTupleConstr(c: var SemContext, it: var Item) =
  let exprStart = c.dest.len
  let origExpected = it.typ
  takeToken c, it.n
  if it.n.kind == ParRi:
    wantParRi c, it.n
    it.typ = c.types.emptyTupletype
    commonType c, it, exprStart, origExpected
    return
  var expected = origExpected
  var doExpected = expected.typeKind == TupleT
  if doExpected:
    inc expected # skip tag, now at fields
  let named = it.n.exprKind == KvX
  var typ = createTokenBuf(32)
  typ.add parLeToken(pool.tags.getOrIncl($TupleT), it.n.info)
  var i = 0
  while it.n.kind != ParRi:
    typ.add parLeToken(pool.tags.getOrIncl($FldS), it.n.info) # start field
    if named:
      if it.n.exprKind != KvX:
        c.buildErr it.n.info, "expected field name for named tuple constructor"
      else:
        takeToken c, it.n
        typ.add it.n # add name
        takeToken c, it.n
    else:
      typ.add identToken(pool.strings.getOrIncl("Field" & $i), it.n.info)
      inc i
    typ.addDotToken() # export marker
    typ.addDotToken() # pragmas
    var elem = Item(n: it.n, typ: c.types.autoType)
    if doExpected:
      let fld = asLocal(expected)
      elem.typ = fld.typ
      skip expected
      if expected.kind == ParRi:
        # happens if expected tuple type has less fields than constructor
        doExpected = false
    semExpr c, elem
    it.n = elem.n
    if named:
      # should be KvX
      wantParRi c, it.n
    typ.addSubtree elem.typ # type
    typ.addDotToken() # value
    typ.addParRi() # end field
  wantParRi c, it.n
  typ.addParRi()
  let typeStart = c.dest.len
  var t = typ.cursorAt(0)
  semTupleType(c, t)
  it.typ = typeToCursor(c, typeStart)
  c.dest.shrink typeStart
  commonType c, it, exprStart, origExpected

proc semDefined(c: var SemContext; it: var Item) =
  inc it.n
  # does not consider dots for now
  let name = pool.strings[getIdent(c, it.n)]
  skipParRi it.n
  let isDefined = name in c.g.config.defines
  let beforeExpr = c.dest.len
  c.dest.addParLe(if isDefined: TrueX else: FalseX, it.n.info)
  c.dest.addParRi()
  let expected = it.typ
  it.typ = c.types.boolType
  commonType c, it, beforeExpr, expected

proc isDeclared(c: var SemContext; name: StrId): bool =
  var scope = c.currentScope
  while scope != nil:
    if name in scope.tab:
      return true
  result = name in c.importTab

proc semDeclared(c: var SemContext; it: var Item) =
  inc it.n
  # does not consider module quoted symbols for now
  let nameId = getIdent(c, it.n)
  skipParRi it.n
  let isDeclared = isDeclared(c, nameId)
  let beforeExpr = c.dest.len
  c.dest.addParLe(if isDeclared: TrueX else: FalseX, it.n.info)
  c.dest.addParRi()
  let expected = it.typ
  it.typ = c.types.boolType
  commonType c, it, beforeExpr, expected

proc semBuiltinSubscript(c: var SemContext; lhs: Item; it: var Item) =
  # it.n is after lhs, at args
  if lhs.n.kind == Symbol and lhs.kind == TypeY and
      getTypeSection(lhs.n.symId).typevars == "typevars":
    # lhs is a generic type symbol, this is a generic invocation
    # treat it as a type expression to call semInvoke
    semLocalTypeExpr c, it
    return
  # XXX also check for proc generic instantiation, including symchoice

  # build call:
  var callBuf = createTokenBuf(16)
  callBuf.addParLe(CallX, lhs.n.info)
  callBuf.add identToken(pool.strings.getOrIncl("[]"), lhs.n.info)
  callBuf.addSubtree lhs.n
  while it.n.kind != ParRi:
    callBuf.takeTree it.n
  callBuf.addParRi()
  skipParRi it.n
  var call = Item(n: cursorAt(callBuf, 0), typ: it.typ)
  # error messages aren't specialized for now
  semCall c, call
  it.typ = call.typ

proc semSubscript(c: var SemContext; it: var Item) =
  var n = it.n
  inc n # tag
  var lhsBuf = createTokenBuf(4)
  swap c.dest, lhsBuf
  var lhs = Item(n: n, typ: c.types.autoType)
  semExpr c, lhs, {KeepMagics}
  swap c.dest, lhsBuf
  it.n = lhs.n
  lhs.n = cursorAt(lhsBuf, 0)
  semBuiltinSubscript(c, lhs, it)

proc whichPass(c: SemContext): PassKind =
  result = if c.phase == SemcheckSignatures: checkSignatures else: checkBody

template toplevelGuard(c: var SemContext; body: untyped) =
  if c.phase == SemcheckBodies:
    body
  else:
    c.takeTree it.n

template procGuard(c: var SemContext; body: untyped) =
  if c.phase in {SemcheckSignatures, SemcheckBodies}:
    body
  else:
    c.takeTree it.n

proc semExpr(c: var SemContext; it: var Item; flags: set[SemFlag] = {}) =
  case it.n.kind
  of IntLit:
    literal c, it, c.types.intType
  of UIntLit:
    literal c, it, c.types.uintType
  of FloatLit:
    literal c, it, c.types.floatType
  of StringLit:
    literal c, it, c.types.stringType
  of CharLit:
    literal c, it, c.types.charType
  of Ident:
    let start = c.dest.len
    let s = semIdent(c, it.n)
    semExprSym c, it, s, start, flags
  of Symbol:
    let start = c.dest.len
    let s = fetchSym(c, it.n.symId)
    takeToken c, it.n
    semExprSym c, it, s, start, flags
  of ParLe:
    case exprKind(it.n)
    of QuotedX:
      let start = c.dest.len
      let s = semQuoted(c, it.n)
      semExprSym c, it, s, start, flags
    of NoExpr:
      case stmtKind(it.n)
      of NoStmt:
        case typeKind(it.n)
        of NoType:
          if pool.tags[it.n.tag] == "err":
            c.takeTree it.n
          else:
            buildErr c, it.n.info, "expression expected"
            skip it.n
        of ObjectT, EnumT, DistinctT, ConceptT:
          buildErr c, it.n.info, "expression expected"
          skip it.n
        of IntT, FloatT, CharT, BoolT, UIntT, VoidT, StringT, NilT, AutoT, SymKindT,
            PtrT, RefT, MutT, OutT, LentT, SinkT, UncheckedArrayT, SetT, StaticT, TypedescT,
            TupleT, ArrayT, VarargsT, ProcT, IterT, UntypedT:
          # every valid local type expression
          semLocalTypeExpr c, it
        of OrT, AndT, NotT, InvokeT:
          # should be handled in respective expression kinds
          discard
      of ProcS:
        procGuard c:
          semProc c, it, ProcY, whichPass(c)
      of FuncS:
        procGuard c:
          semProc c, it, FuncY, whichPass(c)
      of IterS:
        procGuard c:
          semProc c, it, IterY, whichPass(c)
      of ConverterS:
        procGuard c:
          semProc c, it, ConverterY, whichPass(c)
      of MethodS:
        procGuard c:
          semProc c, it, MethodY, whichPass(c)
      of TemplateS:
        procGuard c:
          semProc c, it, TemplateY, whichPass(c)
      of MacroS:
        procGuard c:
          semProc c, it, MacroY, whichPass(c)
      of WhileS:
        toplevelGuard c:
          semWhile c, it
      of VarS:
        toplevelGuard c:
          semLocal c, it, VarY
      of LetS:
        toplevelGuard c:
          semLocal c, it, LetY
      of CursorS:
        toplevelGuard c:
          semLocal c, it, CursorY
      of ResultS:
        toplevelGuard c:
          semLocal c, it, ResultY
      of ConstS:
        toplevelGuard c:
          semLocal c, it, ConstY
      of StmtsS: semStmtsExpr c, it
      of BreakS:
        toplevelGuard c:
          semBreak c, it
      of ContinueS:
        toplevelGuard c:
          semContinue c, it
      of CallS, CmdS:
        toplevelGuard c:
          semCall c, it
      of IncludeS: semInclude c, it
      of ImportS: semImport c, it
      of AsgnS:
        toplevelGuard c:
          semAsgn c, it
      of EmitS:
        toplevelGuard c:
          semEmit c, it
      of DiscardS:
        toplevelGuard c:
          semDiscard c, it
      of IfS:
        toplevelGuard c:
          semIf c, it
      of WhenS:
        toplevelGuard c:
          semWhen c, it
      of RetS:
        toplevelGuard c:
          semReturn c, it
      of YieldS:
        toplevelGuard c:
          semYield c, it
      of TypeS:
        let info = it.n.info
        semTypeSection c, it.n
        producesVoid c, info, it.typ
      of BlockS:
        toplevelGuard c:
          semBlock c, it
      of CaseS:
        toplevelGuard c:
          semCase c, it
      of ForS:
        toplevelGuard c:
          semFor c, it
    of FalseX, TrueX:
      literalB c, it, c.types.boolType
    of InfX, NegInfX, NanX:
      literalB c, it, c.types.floatType
    of AndX, OrX:
      takeToken c, it.n
      semBoolExpr c, it.n
      semBoolExpr c, it.n
      wantParRi c, it.n
    of NotX:
      c.dest.add it.n
      takeToken c, it.n
      semBoolExpr c, it.n
      wantParRi c, it.n
    of ParX:
      takeToken c, it.n
      semExpr c, it
      wantParRi c, it.n
    of CallX, CmdX, CallStrLitX, InfixX, PrefixX:
      toplevelGuard c:
        semCall c, it
    of DotX:
      toplevelGuard c:
        semDot c, it
    of EqX, NeqX, LeX, LtX:
      semCmp c, it
    of AshrX, AddX, SubX, MulX, DivX, ModX, ShrX, ShlX, BitandX, BitorX, BitxorX:
      semTypedBinaryArithmetic c, it
    of BitnotX, NegX:
      semTypedUnaryArithmetic c, it
    of AconstrX:
      semArrayConstr c, it
    of SetX:
      semSetConstr c, it
    of SufX:
      semSuf c, it
    of TupleConstrX:
      semTupleConstr c, it
    of DefinedX:
      semDefined c, it
    of DeclaredX:
      semDeclared c, it
    of AtX:
      semSubscript c, it
    of UnpackX:
      takeToken c, it.n
      wantParRi c, it.n
    of OchoiceX, CchoiceX:
      takeTree c, it.n
    of HaddrX, HderefX:
      takeToken c, it.n
      # this is exactly what we need here as these operators have the same
      # type as the operand:
      semExpr c, it
      wantParRi c, it.n
    of DerefX, PatX, AddrX, NilX, SizeofX, OconstrX, KvX,
       CastX, ConvX, RangeX, RangesX,
       OconvX, HconvX,
       CompilesX, HighX, LowX, TypeofX:
      # XXX To implement
      takeToken c, it.n
      wantParRi c, it.n

  of ParRi, EofToken, SymbolDef, UnknownToken, DotToken:
    buildErr c, it.n.info, "expression expected"

proc reportErrors(c: var SemContext): int =
  let errTag = pool.tags.getOrIncl("err")
  var i = 0
  var r = Reporter(verbosity: 2, noColors: not useColors())
  result = 0
  while i < c.dest.len:
    if c.dest[i].kind == ParLe and c.dest[i].tagId == errTag:
      inc result
      let info = c.dest[i].info
      inc i
      while c.dest[i].kind == DotToken:
        r.trace infoToStr(c.dest[i].info), "instantiation from here"
        inc i
      assert c.dest[i].kind == StringLit
      r.error infoToStr(info), pool.strings[c.dest[i].litId]
      inc i
    else:
      inc i

proc writeOutput(c: var SemContext; outfile: string) =
  #var b = nifbuilder.open(outfile)
  #b.addHeader "nimony", "nim-sem"
  #b.addRaw toString(c.dest)
  #b.close()
  writeFile outfile, "(.nif24)\n" & toString(c.dest)
  createIndex outfile

proc phaseX(c: var SemContext; n: Cursor; x: SemPhase): TokenBuf =
  assert n == "stmts"
  c.phase = x
  var n = n
  takeToken c, n
  while n.kind != ParRi:
    semStmt c, n
  wantParRi c, n
  result = move c.dest

type
  ModuleFlag* = enum
    IsSystem, IsMain, SkipSystem

proc semcheck*(infile, outfile: string; config: sink NifConfig; moduleFlags: set[ModuleFlag];
               commandLineArgs: sink string) =
  var n0 = setupProgram(infile, outfile)
  var c = SemContext(
    dest: createTokenBuf(),
    types: createBuiltinTypes(),
    thisModuleSuffix: prog.main,
    g: ProgramContext(config: config),
    phase: SemcheckTopLevelSyms,
    routine: SemRoutine(kind: NoSym),
    commandLineArgs: commandLineArgs)
  c.currentScope = Scope(tab: initTable[StrId, seq[Sym]](), up: nil, kind: ToplevelScope)

  assert n0 == "stmts"
  #echo "PHASE 1"
  var n1 = phaseX(c, n0, SemcheckTopLevelSyms)
  #echo "PHASE 2: ", toString(n1)
  var n2 = phaseX(c, beginRead(n1), SemcheckSignatures)

  #echo "PHASE 3: ", toString(n2)
  var n = beginRead(n2)
  c.phase = SemcheckBodies
  takeToken c, n
  while n.kind != ParRi:
    semStmt c, n
  instantiateGenerics c
  for _, val in mpairs(c.instantiatedTypes):
    let s = fetchSym(c, val)
    let res = declToCursor(c, s)
    if res.status == LacksNothing:
      c.dest.copyTree res.decl
  wantParRi c, n
  if reportErrors(c) == 0:
    writeOutput c, outfile
  else:
    quit 1<|MERGE_RESOLUTION|>--- conflicted
+++ resolved
@@ -844,10 +844,6 @@
   wantParRi c, it.n
 
 proc resolveOverloads(c: var SemContext; it: var Item; cs: var CallState) =
-<<<<<<< HEAD
-=======
-  cs.fn.n = beginRead(cs.dest)
->>>>>>> 91137b56
   let genericArgs =
     if cs.hasGenericArgs: cursorAt(cs.genericDest, 0)
     else: emptyNode()
@@ -1022,10 +1018,7 @@
     cs.args.add arg
   assert cs.args.len == argIndexes.len
   swap c.dest, cs.dest
-<<<<<<< HEAD
   cs.fn.n = beginRead(cs.dest)
-=======
->>>>>>> 91137b56
   for i in 0 ..< cs.args.len:
     cs.args[i].n = cursorAt(cs.dest, argIndexes[i])
   if skipSemCheck:
